--- conflicted
+++ resolved
@@ -1367,13 +1367,7 @@
 	if ((g_Config.bShowFrameProfiler || g_Config.bSimpleFrameStats) && !invalid_) {
 		DrawProfile(*ctx);
 	}
-<<<<<<< HEAD
-
-	ctx->End();
-=======
-#endif
 	ctx->Flush();
->>>>>>> cbf735e2
 }
 
 void EmuScreen::autoLoad() {
