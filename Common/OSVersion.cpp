#include "ppsspp_config.h"

#ifdef _WIN32

#if !PPSSPP_PLATFORM(UWP)
#pragma comment(lib, "version.lib")
#endif

#include <cstdint>
#include <vector>
#include "OSVersion.h"
#include "Common/CommonWindows.h"

struct WindowsReleaseInfo
{
<<<<<<< HEAD
	int major;
	int minor;
	int spMajor;
	int spMinor;
	int build;
=======
	uint32_t major;
	uint32_t minor;
	uint32_t spMajor;
	uint32_t spMinor;
	uint32_t build;
>>>>>>> 11c40e68
	bool greater = false;
};

bool GetVersionFromKernel32(uint32_t &major, uint32_t &minor, uint32_t &build) {
#if PPSSPP_PLATFORM(UWP)
	return false;
#else
	DWORD handle = 0;
	DWORD verSize = GetFileVersionInfoSizeA("kernel32.dll", &handle);
	if (verSize == 0)
		return false;

	std::vector<char> verData(verSize);
	if (GetFileVersionInfoW(L"kernel32.dll", 0, verSize, &verData[0]) == 0)
		return false;

	VS_FIXEDFILEINFO *buf = nullptr;
	uint32_t sz = 0;
	if (VerQueryValueW(&verData[0], L"\\", (void **)&buf, &sz) == 0)
		return false;

	major = buf->dwProductVersionMS >> 16;
	minor = buf->dwProductVersionMS & 0xFFFF;
	build = buf->dwProductVersionLS >> 16;
	return true;
#endif
}

bool DoesVersionMatchWindows(uint32_t major, uint32_t minor, uint32_t spMajor, uint32_t spMinor, bool greater) {
#if !PPSSPP_PLATFORM(UWP)
	if (spMajor == 0 && spMinor == 0) {
		// "Applications not manifested for Windows 10 will return the Windows 8 OS version value (6.2)."
		// Try to use kernel32.dll instead, for Windows 10+.  Doesn't do SP versions.
		uint32_t actualMajor, actualMinor, actualBuild;
		if (GetVersionFromKernel32(actualMajor, actualMinor, actualBuild)) {
			if (greater)
				return actualMajor > major || (major == actualMajor && actualMinor >= minor);
			return major == actualMajor && minor == actualMinor;
		}
	}

	uint64_t conditionMask = 0;
	OSVERSIONINFOEX osvi;
	ZeroMemory(&osvi, sizeof(OSVERSIONINFOEX));

	osvi.dwOSVersionInfoSize = sizeof(osvi);
	osvi.dwMajorVersion = major;
	osvi.dwMinorVersion = minor;
	osvi.wServicePackMajor = spMajor;
	osvi.wServicePackMinor = spMinor;
	uint32_t op = greater ? VER_GREATER_EQUAL : VER_EQUAL;

	VER_SET_CONDITION(conditionMask, VER_MAJORVERSION, op);
	VER_SET_CONDITION(conditionMask, VER_MINORVERSION, op);
	uint32_t typeMask = VER_MAJORVERSION | VER_MINORVERSION;

	if (spMajor > 0) {
		VER_SET_CONDITION(conditionMask, VER_SERVICEPACKMAJOR, op);
		typeMask |= VER_SERVICEPACKMAJOR;
	}
	if (spMinor > 0) {
		VER_SET_CONDITION(conditionMask, VER_SERVICEPACKMINOR, op);
		typeMask |= VER_SERVICEPACKMINOR;
	}

	return VerifyVersionInfo(&osvi, typeMask, conditionMask) != FALSE;

#else
	if (greater) {
		return true;
	}
	return false;
#endif
}

bool DoesVersionMatchWindows(WindowsReleaseInfo release) {
	if (release.spMajor == 0 && release.spMinor == 0) {
		// Compare Info
<<<<<<< HEAD
		int major = release.major;
		int minor = release.minor;
		int build = release.build;
		bool greater = release.greater;

		OSVERSIONINFOEX osvi;
		ZeroMemory(&osvi, sizeof(OSVERSIONINFOEX));
		osvi.dwOSVersionInfoSize = sizeof(OSVERSIONINFOEX);
		GetVersionEx((LPOSVERSIONINFO)&osvi);

		// OS Info
		uint32_t osMajor = osvi.dwMajorVersion;
		uint32_t osMinor = osvi.dwMinorVersion;
		uint32_t osBuild = osvi.dwBuildNumber;

=======
		uint32_t major = release.major;
		uint32_t minor = release.minor;
		uint32_t build = release.build;
		bool greater = release.greater;

		OSVERSIONINFOEX osvi;
		ZeroMemory(&osvi, sizeof(OSVERSIONINFOEX));
		osvi.dwOSVersionInfoSize = sizeof(OSVERSIONINFOEX);
		GetVersionEx((LPOSVERSIONINFO)&osvi);

		// OS Info
		uint32_t osMajor = osvi.dwMajorVersion;
		uint32_t osMinor = osvi.dwMinorVersion;
		uint32_t osBuild = osvi.dwBuildNumber;

>>>>>>> 11c40e68
#if !PPSSPP_PLATFORM(UWP)
		// "Applications not manifested for Windows 10 will return the Windows 8 OS version value (6.2)."
		// Try to use kernel32.dll instead, for Windows 10+.
		GetVersionFromKernel32(osMajor, osMinor, osBuild);
#endif
		
		if (major == osMajor) {
			// To detect Windows 11 we must check build number
			if (osMinor >= minor && osBuild >= build) {
				return true;
			}
		}
	}
<<<<<<< HEAD
	return DoesVersionMatchWindows(release.major, release.minor, release.spMajor, release.spMinor, release.greater);
}

=======
	else {
		return DoesVersionMatchWindows(release.major, release.minor, release.spMajor, release.spMinor, release.greater);
	}

	return false;
}

>>>>>>> 11c40e68
bool IsVistaOrHigher() {
	// Vista is 6.0
	return DoesVersionMatchWindows(6, 0, 0, 0, true);
}

bool IsWin7OrHigher() {
	// Win7 is 6.1
	return DoesVersionMatchWindows(6, 1, 0, 0, true);
}

std::string GetWindowsVersion() {
	std::vector<std::pair<std::string, WindowsReleaseInfo>> windowsReleases = {
		/* { "Preview text", { major, minor, spMajor, spMinor, build, greater } }, */
		{ "Microsoft Windows XP, Service Pack 2", { 5, 1, 2, 0 } },
		{ "Microsoft Windows XP, Service Pack 3", { 5, 1, 3, 0 } },
		{ "Microsoft Windows Vista", { 6, 0, 0, 0 } },
		{ "Microsoft Windows Vista, Service Pack 1", { 6, 0, 1, 0 } },
		{ "Microsoft Windows Vista, Service Pack 2", { 6, 0, 2, 0 } },
		{ "Microsoft Windows 7", { 6, 1, 0, 0 } },
		{ "Microsoft Windows 7, Service Pack 1", { 6, 1, 1, 0 } },
		{ "Microsoft Windows 8", { 6, 2, 0, 0 } },
		{ "Microsoft Windows 8.1", { 6, 3, 0, 0 } },
		{ "Microsoft Windows 10", { 10, 0, 0, 0 } },
		{ "Microsoft Windows 11", { 10, 0, 0, 0, 22000 } },
	};

	// Start from higher to lower
	for (auto release = rbegin(windowsReleases); release != rend(windowsReleases); ++release) {
		std::string previewText = release->first;
		WindowsReleaseInfo releaseInfo = release->second;
		bool buildMatch = DoesVersionMatchWindows(releaseInfo);
		if (buildMatch) {
			return previewText;
		}
	}

	return "Unknown version of Microsoft Windows.";
}

std::string GetWindowsSystemArchitecture() {
	SYSTEM_INFO sysinfo;
	ZeroMemory(&sysinfo, sizeof(SYSTEM_INFO));
	GetNativeSystemInfo(&sysinfo);

	switch (sysinfo.wProcessorArchitecture) {
	case PROCESSOR_ARCHITECTURE_INTEL:
		return "(x86)";
	case PROCESSOR_ARCHITECTURE_AMD64:
		return "(x64)";
	case PROCESSOR_ARCHITECTURE_ARM:
		return "(ARM)";
#ifdef PROCESSOR_ARCHITECTURE_ARM64
	case PROCESSOR_ARCHITECTURE_ARM64:
		return "(ARM64)";
#endif
	default:
		return "(Unknown)";
	}
}

#endif<|MERGE_RESOLUTION|>--- conflicted
+++ resolved
@@ -13,19 +13,11 @@
 
 struct WindowsReleaseInfo
 {
-<<<<<<< HEAD
-	int major;
-	int minor;
-	int spMajor;
-	int spMinor;
-	int build;
-=======
 	uint32_t major;
 	uint32_t minor;
 	uint32_t spMajor;
 	uint32_t spMinor;
 	uint32_t build;
->>>>>>> 11c40e68
 	bool greater = false;
 };
 
@@ -104,23 +96,6 @@
 bool DoesVersionMatchWindows(WindowsReleaseInfo release) {
 	if (release.spMajor == 0 && release.spMinor == 0) {
 		// Compare Info
-<<<<<<< HEAD
-		int major = release.major;
-		int minor = release.minor;
-		int build = release.build;
-		bool greater = release.greater;
-
-		OSVERSIONINFOEX osvi;
-		ZeroMemory(&osvi, sizeof(OSVERSIONINFOEX));
-		osvi.dwOSVersionInfoSize = sizeof(OSVERSIONINFOEX);
-		GetVersionEx((LPOSVERSIONINFO)&osvi);
-
-		// OS Info
-		uint32_t osMajor = osvi.dwMajorVersion;
-		uint32_t osMinor = osvi.dwMinorVersion;
-		uint32_t osBuild = osvi.dwBuildNumber;
-
-=======
 		uint32_t major = release.major;
 		uint32_t minor = release.minor;
 		uint32_t build = release.build;
@@ -136,7 +111,6 @@
 		uint32_t osMinor = osvi.dwMinorVersion;
 		uint32_t osBuild = osvi.dwBuildNumber;
 
->>>>>>> 11c40e68
 #if !PPSSPP_PLATFORM(UWP)
 		// "Applications not manifested for Windows 10 will return the Windows 8 OS version value (6.2)."
 		// Try to use kernel32.dll instead, for Windows 10+.
@@ -150,11 +124,6 @@
 			}
 		}
 	}
-<<<<<<< HEAD
-	return DoesVersionMatchWindows(release.major, release.minor, release.spMajor, release.spMinor, release.greater);
-}
-
-=======
 	else {
 		return DoesVersionMatchWindows(release.major, release.minor, release.spMajor, release.spMinor, release.greater);
 	}
@@ -162,7 +131,6 @@
 	return false;
 }
 
->>>>>>> 11c40e68
 bool IsVistaOrHigher() {
 	// Vista is 6.0
 	return DoesVersionMatchWindows(6, 0, 0, 0, true);
