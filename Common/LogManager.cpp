--- conflicted
+++ resolved
@@ -42,30 +42,6 @@
 LogManager::LogManager()
 {
 	// create log files
-<<<<<<< HEAD
-  m_Log[LogTypes::MASTER_LOG] = new LogContainer("*",				"Master Log");
-  m_Log[LogTypes::BOOT]       = new LogContainer("BOOT",			"Boot");
-  m_Log[LogTypes::COMMON]     = new LogContainer("COMMON",		"Common");
-  m_Log[LogTypes::CPU]        = new LogContainer("CPU",			"CPU");
-  m_Log[LogTypes::LOADER]     = new LogContainer("LOAD",			"Loader");
-  m_Log[LogTypes::IO]         = new LogContainer("IO",	    	"IO");
-  m_Log[LogTypes::DISCIO]     = new LogContainer("DIO",	    	"DiscIO");
-  m_Log[LogTypes::PAD]        = new LogContainer("PAD",			"Pad");
-  m_Log[LogTypes::FILESYS]    = new LogContainer("FileSys",		"File System");
-  m_Log[LogTypes::G3D]        = new LogContainer("G3D",			"3D Graphics");
-  m_Log[LogTypes::DMA]        = new LogContainer("DMA",			"DMA");
-  m_Log[LogTypes::INTC]       = new LogContainer("INTC",			"Interrupts");
-  m_Log[LogTypes::MEMMAP]     = new LogContainer("MM",		"Memory Map");
-  m_Log[LogTypes::SOUND]      = new LogContainer("SND",			"Sound");
-  m_Log[LogTypes::HLE]        = new LogContainer("HLE",			"HLE");
-  m_Log[LogTypes::TIMER]      = new LogContainer("TMR",			"Timer");
-  m_Log[LogTypes::VIDEO]      = new LogContainer("VID",			"Video");
-  m_Log[LogTypes::DYNA_REC]   = new LogContainer("Jit",			"JIT compiler");
-  m_Log[LogTypes::NETPLAY]    = new LogContainer("NET",			"Net play");
-  m_Log[LogTypes::ME]    = new LogContainer("ME",			"Media Engine");
-
-#ifndef ANDROID
-=======
 	m_Log[LogTypes::MASTER_LOG] = new LogContainer("*",				"Master Log");
 	m_Log[LogTypes::BOOT]       = new LogContainer("BOOT",			"Boot");
 	m_Log[LogTypes::COMMON]     = new LogContainer("COMMON",		"Common");
@@ -86,10 +62,10 @@
 	m_Log[LogTypes::VIDEO]      = new LogContainer("VID",			"Video");
 	m_Log[LogTypes::DYNA_REC]   = new LogContainer("Jit",			"JIT compiler");
 	m_Log[LogTypes::NETPLAY]    = new LogContainer("NET",			"Net play");
+  m_Log[LogTypes::ME]    = new LogContainer("ME",			"Media Engine");
 
 	// Remove file logging on small devices
 #if !defined(ANDROID) && !defined(IOS) && !defined(BLACKBERRY)
->>>>>>> 21332060
 	m_fileLog = new FileLogListener(File::GetUserPath(F_MAINLOG_IDX).c_str());
 	m_consoleLog = new ConsoleListener();
 	m_debuggerLog = new DebuggerLogListener();
