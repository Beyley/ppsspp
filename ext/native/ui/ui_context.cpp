#include "ppsspp_config.h"

#include <algorithm>

#include "base/display.h"
#include "base/NativeApp.h"
#include "base/logging.h"
#include "ui/ui.h"
#include "ui/view.h"
#include "ui/ui_context.h"
#include "gfx_es2/draw_buffer.h"
#include "gfx_es2/draw_text.h"

#include "Common/Log.h"

UIContext::UIContext() {
	fontStyle_ = new UI::FontStyle();
	bounds_ = Bounds(0, 0, dp_xres, dp_yres);
}

UIContext::~UIContext() {
	sampler_->Release();
	delete fontStyle_;
	delete textDrawer_;
}

void UIContext::Init(Draw::DrawContext *thin3d, Draw::Pipeline *uipipe, Draw::Pipeline *uipipenotex, DrawBuffer *uidrawbuffer, DrawBuffer *uidrawbufferTop) {
	using namespace Draw;
	draw_ = thin3d;
	sampler_ = draw_->CreateSamplerState({ TextureFilter::LINEAR, TextureFilter::LINEAR, TextureFilter::LINEAR });
	ui_pipeline_ = uipipe;
	ui_pipeline_notex_ = uipipenotex;
	uidrawbuffer_ = uidrawbuffer;
	uidrawbufferTop_ = uidrawbufferTop;
	textDrawer_ = TextDrawer::Create(thin3d);  // May return nullptr if no implementation is available for this platform.
}

void UIContext::BeginFrame() {
	if (!uitexture_) {
		uitexture_ = CreateTextureFromFile(draw_, "ui_atlas_luna.zim", ImageFileType::ZIM, false);
		if (!uitexture_) {
<<<<<<< HEAD
			PanicAlert("Failed to load ui_atlas_luna.zim.\n\nPlace it in the directory \"assets\" under your PPSSPP directory.");
			FLOG("Failed to load ui_atlas_luna.zim");
=======
			PanicAlert("Failed to load ui_atlas.zim.\n\nPlace it in the directory \"assets\" under your PPSSPP directory.");
>>>>>>> a0cdf566
		}
	}
	uidrawbufferTop_->SetCurZ(0.0f);
	uidrawbuffer_->SetCurZ(0.0f);
	ActivateTopScissor();
}

void UIContext::Begin() {
	BeginPipeline(ui_pipeline_, sampler_);
}

void UIContext::BeginNoTex() {
	draw_->BindSamplerStates(0, 1, &sampler_);
	UIBegin(ui_pipeline_notex_);
}

void UIContext::BeginPipeline(Draw::Pipeline *pipeline, Draw::SamplerState *samplerState) {
	draw_->BindSamplerStates(0, 1, &samplerState);
	RebindTexture();
	UIBegin(pipeline);
}

void UIContext::RebindTexture() const {
	if (uitexture_)
		draw_->BindTexture(0, uitexture_->GetTexture());
}

void UIContext::Flush() {
	if (uidrawbuffer_) {
		uidrawbuffer_->Flush();
	}
	if (uidrawbufferTop_) {
		uidrawbufferTop_->Flush();
	}
}

void UIContext::SetCurZ(float curZ) {
	ui_draw2d.SetCurZ(curZ);
	ui_draw2d_front.SetCurZ(curZ);
}

// TODO: Support transformed bounds using stencil instead.
void UIContext::PushScissor(const Bounds &bounds) {
	Flush();
	Bounds clipped = TransformBounds(bounds);
	if (scissorStack_.size())
		clipped.Clip(scissorStack_.back());
	else
		clipped.Clip(bounds_);
	scissorStack_.push_back(clipped);
	ActivateTopScissor();
}

void UIContext::PopScissor() {
	Flush();
	scissorStack_.pop_back();
	ActivateTopScissor();
}

Bounds UIContext::GetScissorBounds() {
	if (!scissorStack_.empty())
		return scissorStack_.back();
	else
		return bounds_;
}

Bounds UIContext::GetLayoutBounds() const {
	Bounds bounds = GetBounds();

	float left = System_GetPropertyFloat(SYSPROP_DISPLAY_SAFE_INSET_LEFT);
	float right = System_GetPropertyFloat(SYSPROP_DISPLAY_SAFE_INSET_RIGHT);
	float top = System_GetPropertyFloat(SYSPROP_DISPLAY_SAFE_INSET_TOP);
	float bottom = System_GetPropertyFloat(SYSPROP_DISPLAY_SAFE_INSET_BOTTOM);

	// ILOG("Insets: %f %f %f %f", left, right, top, bottom);

	// Adjust left edge to compensate for cutouts (notches) if any.
	bounds.x += left;
	bounds.w -= (left + right);
	bounds.y += top;
	bounds.h -= (top + bottom);

	return bounds;
}

void UIContext::ActivateTopScissor() {
	Bounds bounds;
	if (scissorStack_.size()) {
		float scale_x = pixel_in_dps_x;
		float scale_y = pixel_in_dps_y;
		bounds = scissorStack_.back();
		int x = floorf(scale_x * bounds.x);
		int y = floorf(scale_y * bounds.y);
		int w = std::max(0.0f, ceilf(scale_x * bounds.w));
		int h = std::max(0.0f, ceilf(scale_y * bounds.h));
		draw_->SetScissorRect(x, y, w, h);
	} else {
		// Avoid rounding errors
		draw_->SetScissorRect(0, 0, pixel_xres, pixel_yres);
	}
}

void UIContext::SetFontScale(float scaleX, float scaleY) {
	fontScaleX_ = scaleX;
	fontScaleY_ = scaleY;
}

void UIContext::SetFontStyle(const UI::FontStyle &fontStyle) {
	*fontStyle_ = fontStyle;
	if (textDrawer_) {
		textDrawer_->SetFontScale(fontScaleX_, fontScaleY_);
		textDrawer_->SetFont(fontStyle.fontName.c_str(), fontStyle.sizePts, fontStyle.flags);
	}
}

void UIContext::MeasureText(const UI::FontStyle &style, float scaleX, float scaleY, const char *str, float *x, float *y, int align) const {
	MeasureTextCount(style, scaleX, scaleY, str, (int)strlen(str), x, y, align);
}

void UIContext::MeasureTextCount(const UI::FontStyle &style, float scaleX, float scaleY, const char *str, int count, float *x, float *y, int align) const {
	if (!textDrawer_ || (align & FLAG_DYNAMIC_ASCII)) {
		float sizeFactor = (float)style.sizePts / 24.0f;
		Draw()->SetFontScale(scaleX * sizeFactor, scaleY * sizeFactor);
		Draw()->MeasureTextCount(style.atlasFont, str, count, x, y);
	} else {
		textDrawer_->SetFont(style.fontName.c_str(), style.sizePts, style.flags);
		textDrawer_->SetFontScale(scaleX, scaleY);
		textDrawer_->MeasureString(str, count, x, y);
		textDrawer_->SetFont(fontStyle_->fontName.c_str(), fontStyle_->sizePts, fontStyle_->flags);
	}
}

void UIContext::MeasureTextRect(const UI::FontStyle &style, float scaleX, float scaleY, const char *str, int count, const Bounds &bounds, float *x, float *y, int align) const {
	if (!textDrawer_ || (align & FLAG_DYNAMIC_ASCII)) {
		float sizeFactor = (float)style.sizePts / 24.0f;
		Draw()->SetFontScale(scaleX * sizeFactor, scaleY * sizeFactor);
		Draw()->MeasureTextRect(style.atlasFont, str, count, bounds, x, y, align);
	} else {
		textDrawer_->SetFont(style.fontName.c_str(), style.sizePts, style.flags);
		textDrawer_->SetFontScale(scaleX, scaleY);
		textDrawer_->MeasureStringRect(str, count, bounds, x, y, align);
		textDrawer_->SetFont(fontStyle_->fontName.c_str(), fontStyle_->sizePts, fontStyle_->flags);
	}
}

void UIContext::DrawText(const char *str, float x, float y, uint32_t color, int align) {
	if (!textDrawer_ || (align & FLAG_DYNAMIC_ASCII)) {
		float sizeFactor = (float)fontStyle_->sizePts / 24.0f;
		Draw()->SetFontScale(fontScaleX_ * sizeFactor, fontScaleY_ * sizeFactor);
		Draw()->DrawText(fontStyle_->atlasFont, str, x, y, color, align);
	} else {
		textDrawer_->SetFontScale(fontScaleX_, fontScaleY_);
		textDrawer_->DrawString(*Draw(), str, x, y, color, align);
		RebindTexture();
	}
}

void UIContext::DrawTextShadow(const char *str, float x, float y, uint32_t color, int align) {
	uint32_t alpha = (color >> 1) & 0xFF000000;
	DrawText(str, x + 2, y + 2, alpha, align);
	DrawText(str, x, y, color, align);
}

void UIContext::DrawTextRect(const char *str, const Bounds &bounds, uint32_t color, int align) {
	if (!textDrawer_ || (align & FLAG_DYNAMIC_ASCII)) {
		float sizeFactor = (float)fontStyle_->sizePts / 24.0f;
		Draw()->SetFontScale(fontScaleX_ * sizeFactor, fontScaleY_ * sizeFactor);
		Draw()->DrawTextRect(fontStyle_->atlasFont, str, bounds.x, bounds.y, bounds.w, bounds.h, color, align);
	} else {
		textDrawer_->SetFontScale(fontScaleX_, fontScaleY_);
		Bounds rounded = bounds;
		rounded.x = floorf(rounded.x);
		rounded.y = floorf(rounded.y);
		textDrawer_->DrawStringRect(*Draw(), str, rounded, color, align);
		RebindTexture();
	}
}

void UIContext::FillRect(const UI::Drawable &drawable, const Bounds &bounds) {
	// Only draw if alpha is non-zero.
	if ((drawable.color & 0xFF000000) == 0)
		return;

	switch (drawable.type) {
	case UI::DRAW_SOLID_COLOR:
		uidrawbuffer_->DrawImageStretch(theme->whiteImage, bounds.x, bounds.y, bounds.x2(), bounds.y2(), drawable.color);
		break;
	case UI::DRAW_4GRID:
		uidrawbuffer_->DrawImage4Grid(drawable.image, bounds.x, bounds.y, bounds.x2(), bounds.y2(), drawable.color);
		break;
	case UI::DRAW_STRETCH_IMAGE:
		uidrawbuffer_->DrawImageStretch(drawable.image, bounds.x, bounds.y, bounds.x2(), bounds.y2(), drawable.color);
		break;
	case UI::DRAW_NOTHING:
		break;
	} 
}

void UIContext::PushTransform(const UITransform &transform) {
	Flush();

	using namespace Lin;

	Matrix4x4 m = Draw()->GetDrawMatrix();
	const Vec3 &t = transform.translate;
	Vec3 scaledTranslate = Vec3(
		t.x * m.xx + t.y * m.xy + t.z * m.xz + m.xw,
		t.x * m.yx + t.y * m.yy + t.z * m.yz + m.yw,
		t.x * m.zx + t.y * m.zy + t.z * m.zz + m.zw);

	m.translateAndScale(scaledTranslate, transform.scale);
	Draw()->PushDrawMatrix(m);
	Draw()->PushAlpha(transform.alpha);

	transformStack_.push_back(transform);
}

void UIContext::PopTransform() {
	Flush();

	transformStack_.pop_back();

	Draw()->PopDrawMatrix();
	Draw()->PopAlpha();
}

Bounds UIContext::TransformBounds(const Bounds &bounds) {
	if (!transformStack_.empty()) {
		const UITransform t = transformStack_.back();
		Bounds translated = bounds.Offset(t.translate.x, t.translate.y);

		// Scale around the center as the origin.
		float scaledX = (translated.x - dp_xres * 0.5f) * t.scale.x + dp_xres * 0.5f;
		float scaledY = (translated.y - dp_yres * 0.5f) * t.scale.y + dp_yres * 0.5f;

		return Bounds(scaledX, scaledY, translated.w * t.scale.x, translated.h * t.scale.y);
	}

	return bounds;
}<|MERGE_RESOLUTION|>--- conflicted
+++ resolved
@@ -39,12 +39,7 @@
 	if (!uitexture_) {
 		uitexture_ = CreateTextureFromFile(draw_, "ui_atlas_luna.zim", ImageFileType::ZIM, false);
 		if (!uitexture_) {
-<<<<<<< HEAD
 			PanicAlert("Failed to load ui_atlas_luna.zim.\n\nPlace it in the directory \"assets\" under your PPSSPP directory.");
-			FLOG("Failed to load ui_atlas_luna.zim");
-=======
-			PanicAlert("Failed to load ui_atlas.zim.\n\nPlace it in the directory \"assets\" under your PPSSPP directory.");
->>>>>>> a0cdf566
 		}
 	}
 	uidrawbufferTop_->SetCurZ(0.0f);
