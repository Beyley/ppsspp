// Copyright (c) 2012- PPSSPP Project.

// This program is free software: you can redistribute it and/or modify
// it under the terms of the GNU General Public License as published by
// the Free Software Foundation, version 2.0 or later versions.

// This program is distributed in the hope that it will be useful,
// but WITHOUT ANY WARRANTY; without even the implied warranty of
// MERCHANTABILITY or FITNESS FOR A PARTICULAR PURPOSE.  See the
// GNU General Public License 2.0 for more details.

// A copy of the GPL 2.0 should have been included with the program.
// If not, see http://www.gnu.org/licenses/

// Official git repository and contact information can be found at
// https://github.com/hrydgard/ppsspp and http://www.ppsspp.org/.

#pragma once

#include <string>
#include <map>
#include <vector>

#include "ppsspp_config.h"
#include "Common/CommonTypes.h"
#include "Core/ConfigValues.h"

extern const char *PPSSPP_GIT_VERSION;
const int MAX_CONFIG_VOLUME = 8;

namespace http {
	class Download;
	class Downloader;
}

struct UrlEncoder;

struct ConfigTouchPos {
	float x;
	float y;
	float scale;
	// Note: Show is not used for all settings.
	bool show;
};

struct Config {
public:
	Config();
	~Config();

	// Whether to save the config on close.
	bool bSaveSettings;
	bool bFirstRun;
	bool bGameSpecific;

	int iRunCount; // To be used to for example check for updates every 10 runs and things like that.

	bool bAutoRun;  // start immediately
	bool bBrowse; // when opening the emulator, immediately show a file browser

	// General
	int iNumWorkerThreads;
	bool bScreenshotsAsPNG;
	bool bScreenshotsAtRenderRes;
	bool bSavestateScreenshotResLimit;
	bool bUseFFV1;
	bool bDumpFrames;
	bool bDumpVideoOutput;
	bool bDumpAudio;
	bool bSaveLoadResetsAVdumping;
	bool bEnableLogging;
	bool bDumpDecryptedEboot;
	bool bFullscreenOnDoubleclick;
#if defined(USING_WIN_UI)
	bool bPauseOnLostFocus;
	bool bTopMost;
	bool bIgnoreWindowsKey;
	bool bRestartRequired;
#endif
#if defined(USING_WIN_UI) || defined(USING_QT_UI) || PPSSPP_PLATFORM(UWP)
	std::string sFont;
#endif

	bool bPauseWhenMinimized;

#if !defined(MOBILE_DEVICE)
	bool bPauseExitsEmulator;
#endif
	bool bPauseMenuExitsEmulator;

	// Core
	bool bIgnoreBadMemAccess;
	bool bFastMemory;
	int iCpuCore;
	bool bSimpleUI;
	bool bSimpleUIhide;
	bool bCheckForNewVersion;
	bool bForceLagSync;
	bool bFuncReplacements;
	bool bHideSlowWarnings;
	bool bHideStateWarnings;
	bool bPreloadFunctions;
	uint32_t uJitDisableFlags;

	bool bVulkanMultithreading;
	bool bSeparateSASThread;
	bool bSeparateIOThread;
	int iIOTimingMethod;
	int iIOManualDelay;
	int iLockedCPUSpeed;
	bool bAutoSaveSymbolMap;
	bool bCacheFullIsoInRam;
	int iRemoteISOPort;
	std::string sLastRemoteISOServer;
	int iLastRemoteISOPort;
	bool bRemoteISOManual;
	bool bRemoteShareOnStartup;
	std::string sRemoteISOSubdir;
	bool bRemoteDebuggerOnStartup;
	bool bMemStickInserted;

	int iScreenRotation;  // The rotation angle of the PPSSPP UI. Only supported on Android and possibly other mobile platforms.
	int iInternalScreenRotation;  // The internal screen rotation angle. Useful for vertical SHMUPs and similar.

	std::string sReportHost;
	std::vector<std::string> recentIsos;
	std::vector<std::string> vPinnedPaths;
	std::string sLanguageIni;

	bool bDiscordPresence;  // Enables setting the Discord presence to the current game (or menu)

	// GFX
	int iGPUBackend;
	std::string sFailedGPUBackends;
	//std::string sDisabledGPUBackends;
	// We have separate device parameters for each backend so it doesn't get erased if you switch backends.
	// If not set, will use the "best" device.
	std::string sVulkanDevice;
#ifdef _WIN32
	std::string sD3D11Device;
#endif
	bool bSoftwareRendering;
	bool bHardwareTransform; // only used in the GLES backend
	bool bSoftwareSkinning;  // may speed up some games
	bool bVendorBugChecksEnabled;

	int iRenderingMode; // 0 = non-buffered rendering 1 = buffered rendering
	int iTexFiltering; // 1 = off , 2 = nearest , 3 = linear , 4 = linear(CG)
	int iBufFilter; // 1 = linear, 2 = nearest
	int iSmallDisplayZoomType;  // Used to fit display into screen 0 = stretch, 1 = partial stretch, 2 = auto scaling, 3 = manual scaling.
	float fSmallDisplayOffsetX; // Along with Y it goes from 0.0 to 1.0, XY (0.5, 0.5) = center of the screen
	float fSmallDisplayOffsetY;
	float fSmallDisplayZoomLevel; //This is used for zoom values, both in and out.
	bool bImmersiveMode;  // Mode on Android Kitkat 4.4 that hides the back button etc.
	bool bSustainedPerformanceMode;  // Android: Slows clocks down to avoid overheating/speed fluctuations.
	bool bVSync;
	int iFrameSkip;
	int iFrameSkipType;
	bool bAutoFrameSkip;
	bool bFrameSkipUnthrottle;

	bool bEnableCardboard; // Cardboard Master Switch
	int iCardboardScreenSize; // Screen Size (in %)
	int iCardboardXShift; // X-Shift of Screen (in %)
	int iCardboardYShift; // Y-Shift of Screen (in %)

	int iWindowX;
	int iWindowY;
	int iWindowWidth;  // Windows and other windowed environments
	int iWindowHeight;

	bool bVertexCache;
	bool bTextureBackoffCache;
	bool bTextureSecondaryCache;
	bool bVertexDecoderJit;
	bool bFullScreen;
	bool bFullScreenMulti;
	int iInternalResolution;  // 0 = Auto (native), 1 = 1x (480x272), 2 = 2x, 3 = 3x, 4 = 4x and so on.
	int iAnisotropyLevel;  // 0 - 5, powers of 2: 0 = 1x = no aniso
	int bHighQualityDepth;
	bool bMipMap;
	bool bReplaceTextures;
	bool bSaveNewTextures;
	bool bIgnoreTextureFilenames;
	int iTexScalingLevel; // 0 = auto, 1 = off, 2 = 2x, ..., 5 = 5x
	int iTexScalingType; // 0 = xBRZ, 1 = Hybrid
	bool bRealtimeTexScaling;
	bool bTexDeposterize;
	bool bUnlockCachedScaling;
	int iFpsLimit1;
	int iFpsLimit2;
	int iMaxRecent;
	int iCurrentStateSlot;
	int iRewindFlipFrequency;
	bool bEnableStateUndo;
	int iAutoLoadSaveState; // 0 = off, 1 = oldest, 2 = newest, >2 = slot number + 3
	bool bEnableCheats;
	bool bReloadCheats;
	int iCwCheatRefreshRate;
	int iBloomHack; //0 = off, 1 = safe, 2 = balanced, 3 = aggressive
	bool bBlockTransferGPU;
	bool bDisableSlowFramebufEffects;
	bool bFragmentTestCache;
	int iSplineBezierQuality; // 0 = low , 1 = Intermediate , 2 = High
	bool bHardwareTessellation;
	std::string sPostShaderName;  // Off for off.
	bool bGfxDebugOutput;
	bool bGfxDebugSplitSubmit;

	// Sound
	bool bEnableSound;
	int iAudioLatency; // 0 = low , 1 = medium(default) , 2 = high
	int iAudioBackend;
<<<<<<< HEAD
	int iGlobalVolume, iSASVolume, iATRACMP3Volume;
=======
	int iGlobalVolume;
	int iAltSpeedVolume;
>>>>>>> e4e0cdd0
	bool bExtraAudioBuffering;  // For bluetooth

	// UI
	bool bShowDebuggerOnLoad;
	int iShowFPSCounter;

	// TODO: Maybe move to a separate theme system.
	uint32_t uItemStyleFg;
	uint32_t uItemStyleBg;
	uint32_t uItemFocusedStyleFg;
	uint32_t uItemFocusedStyleBg;
	uint32_t uItemDownStyleFg;
	uint32_t uItemDownStyleBg;
	uint32_t uItemDisabledStyleFg;
	uint32_t uItemDisabledStyleBg;
	uint32_t uItemHighlightedStyleFg;
	uint32_t uItemHighlightedStyleBg;

	uint32_t uButtonStyleFg;
	uint32_t uButtonStyleBg;
	uint32_t uButtonFocusedStyleFg;
	uint32_t uButtonFocusedStyleBg;
	uint32_t uButtonDownStyleFg;
	uint32_t uButtonDownStyleBg;
	uint32_t uButtonDisabledStyleFg;
	uint32_t uButtonDisabledStyleBg;
	uint32_t uButtonHighlightedStyleFg;
	uint32_t uButtonHighlightedStyleBg;

	uint32_t uHeaderStyleFg;
	uint32_t uInfoStyleFg;
	uint32_t uInfoStyleBg;
	uint32_t uPopupTitleStyleFg;
	uint32_t uPopupStyleFg;
	uint32_t uPopupStyleBg;

	bool bLogFrameDrops;
	bool bShowDebugStats;
	bool bShowAudioDebug;
	bool bAudioResampler;

	//Analog stick tilting
	//the base x and y tilt. this inclination is treated as (0,0) and the tilt input
	//considers this orientation to be equal to no movement of the analog stick.
	float fTiltBaseX, fTiltBaseY;
	//whether the x axes and y axes should invert directions (left becomes right, top becomes bottom.)
	bool bInvertTiltX, bInvertTiltY;
	//the sensitivity of the tilt in the x direction
	int iTiltSensitivityX;
	//the sensitivity of the tilt in the Y direction
	int iTiltSensitivityY;
	//the deadzone radius of the tilt
	float fDeadzoneRadius;
	//type of tilt input currently selected: Defined in TiltEventProcessor.h
	//0 - no tilt, 1 - analog stick, 2 - D-Pad, 3 - Action Buttons (Tri, Cross, Square, Circle)
	int iTiltInputType;

	// The three tabs.
	bool bGridView1;
	bool bGridView2;
	bool bGridView3;
	//Combo key screen flag
	int iComboMode;

	// Disable diagonals
	bool bDisableDpadDiagonals;
	bool bGamepadOnlyFocused;
	// Control Style
	int iTouchButtonStyle;
	int iTouchButtonOpacity;
	int iTouchButtonHideSeconds;
	// Floating analog stick (recenters on thumb on press).
	bool bAutoCenterTouchAnalog;

	//space between PSP buttons
	//the PSP button's center (triangle, circle, square, cross)
	ConfigTouchPos touchActionButtonCenter;
	float fActionButtonSpacing;
	//radius of the D-pad (PSP cross)
	// int iDpadRadius;
	//the D-pad (PSP cross) position
	ConfigTouchPos touchDpad;
	float fDpadSpacing;
	ConfigTouchPos touchStartKey;
	ConfigTouchPos touchSelectKey;
	ConfigTouchPos touchUnthrottleKey;
	ConfigTouchPos touchLKey;
	ConfigTouchPos touchRKey;
	ConfigTouchPos touchAnalogStick;

	ConfigTouchPos touchCombo0;
	ConfigTouchPos touchCombo1;
	ConfigTouchPos touchCombo2;
	ConfigTouchPos touchCombo3;
	ConfigTouchPos touchCombo4;
	ConfigTouchPos touchSpeed1Key;
	ConfigTouchPos touchSpeed2Key;

	// Controls Visibility
	bool bShowTouchControls;

	bool bShowTouchCircle;
	bool bShowTouchCross;
	bool bShowTouchTriangle;
	bool bShowTouchSquare;

	// Combo_key mapping. These are bitfields.
	int iCombokey0;
	int iCombokey1;
	int iCombokey2;
	int iCombokey3;
	int iCombokey4;

	// Ignored on iOS and other platforms that lack pause.
	bool bShowTouchPause;

	bool bHapticFeedback;

	float fDInputAnalogDeadzone;
	int iDInputAnalogInverseMode;
	float fDInputAnalogInverseDeadzone;
	float fDInputAnalogSensitivity;
	bool bEnableDInputWithXInput;

	// We also use the XInput settings as analog settings on other platforms like Android.
	float fXInputAnalogDeadzone;
	int iXInputAnalogInverseMode;
	float fXInputAnalogInverseDeadzone;
	float fXInputAnalogSensitivity;

	float fAnalogLimiterDeadzone;
	float fAxisBindThreshold;

	bool bMouseControl;
	bool bMapMouse; // Workaround for mapping screen:|
	bool bMouseConfine; // Trap inside the window.
	float fMouseSensitivity;
	float fMouseSmoothing;

	// Use the hardware scaler to scale up the image to save fillrate. Similar to Windows' window size, really.
	int iAndroidHwScale;  // 0 = device resolution. 1 = 480x272 (extended to correct aspect), 2 = 960x544 etc.

	// Risky JIT optimizations
	bool bDiscardRegsOnJRRA;

	// SystemParam
	std::string sNickName;
	std::string proAdhocServer;
	std::string sMACAddress;
	bool bMOHH2hack;
	int iPortOffset;
	int iLanguage;
	int iTimeFormat;
	int iDateFormat;
	int iTimeZone;
	bool bDayLightSavings;
	int iButtonPreference;
	int iLockParentalLevel;
	bool bEncryptSave;
	bool bSavedataUpgrade;

	// Networking
	bool bEnableWlan;
	bool bEnableAdhocServer;
	int iWlanAdhocChannel;
	bool bWlanPowerSave;

	int iPSPModel;
	int iFirmwareVersion;
	// TODO: Make this work with your platform, too!
#if defined(USING_WIN_UI)
	bool bBypassOSKWithKeyboard;
	bool bDisableWinMenu;
	bool bDisableWinBorders;
#endif

	// Debugger
	int iDisasmWindowX;
	int iDisasmWindowY;
	int iDisasmWindowW;
	int iDisasmWindowH;
	int iGEWindowX;
	int iGEWindowY;
	int iGEWindowW;
	int iGEWindowH;
	int iConsoleWindowX;
	int iConsoleWindowY;
	int iFontWidth;
	int iFontHeight;
	bool bDisplayStatusBar;
	bool bShowBottomTabTitles;
	bool bShowDeveloperMenu;
	bool bShowAllocatorDebug;
	// Double edged sword: much easier debugging, but not accurate.
	bool bSkipDeadbeefFilling;
	bool bFuncHashMap;

	// Volatile development settings
	bool bShowFrameProfiler;
	bool bSimpleFrameStats;

	std::string currentDirectory;
	std::string externalDirectory;
	std::string memStickDirectory;
	std::string flash0Directory;
	std::string internalDataDirectory;
	std::string appCacheDirectory;

	// Data for upgrade prompt
	std::string upgradeMessage;  // The actual message from the server is currently not used, need a translation mechanism. So this just acts as a flag.
	std::string upgradeVersion;
	std::string dismissedVersion;

	void Load(const char *iniFileName = nullptr, const char *controllerIniFilename = nullptr);
	void Save(const char *saveReason);
	void RestoreDefaults();

	//per game config managment, should maybe be in it's own class
	void changeGameSpecific(const std::string &gameId = "");
	bool createGameConfig(const std::string &game_id);
	bool deleteGameConfig(const std::string& pGameId);
	bool loadGameConfig(const std::string &game_id);
	bool saveGameConfig(const std::string &pGameId);
	void unloadGameConfig();
	std::string getGameConfigFile(const std::string &gameId);
	bool hasGameConfig(const std::string &game_id);

	// Used when the file is not found in the search path.  Trailing slash.
	void SetDefaultPath(const std::string &defaultPath);
	// Use a trailing slash.
	void AddSearchPath(const std::string &path);
	const std::string FindConfigFile(const std::string &baseFilename);

	// Utility functions for "recent" management
	void AddRecent(const std::string &file);
	void RemoveRecent(const std::string &file);
	void CleanRecent();

	static void DownloadCompletedCallback(http::Download &download);
	void DismissUpgrade();

	void ResetControlLayout();

	void GetReportingInfo(UrlEncoder &data);

	bool IsPortrait() const;
	int NextValidBackend();
	bool IsBackendEnabled(GPUBackend backend, bool validate = true);

protected:
	void LoadStandardControllerIni();

private:
	std::string gameId_;
	std::string iniFilename_;
	std::string controllerIniFilename_;
	std::vector<std::string> searchPath_;
	std::string defaultPath_;
	std::string createdPath_;
};

std::map<std::string, std::pair<std::string, int>> GetLangValuesMapping();
std::string CreateRandMAC();

// TODO: Find a better place for this.
extern http::Downloader g_DownloadManager;
extern Config g_Config;
<|MERGE_RESOLUTION|>--- conflicted
+++ resolved
@@ -211,12 +211,8 @@
 	bool bEnableSound;
 	int iAudioLatency; // 0 = low , 1 = medium(default) , 2 = high
 	int iAudioBackend;
-<<<<<<< HEAD
 	int iGlobalVolume, iSASVolume, iATRACMP3Volume;
-=======
-	int iGlobalVolume;
 	int iAltSpeedVolume;
->>>>>>> e4e0cdd0
 	bool bExtraAudioBuffering;  // For bluetooth
 
 	// UI
