// Copyright (c) 2012- PPSSPP Project.

// This program is free software: you can redistribute it and/or modify
// it under the terms of the GNU General Public License as published by
// the Free Software Foundation, version 2.0 or later versions.

// This program is distributed in the hope that it will be useful,
// but WITHOUT ANY WARRANTY; without even the implied warranty of
// MERCHANTABILITY or FITNESS FOR A PARTICULAR PURPOSE.  See the
// GNU General Public License 2.0 for more details.

// A copy of the GPL 2.0 should have been included with the program.
// If not, see http://www.gnu.org/licenses/

// Official git repository and contact information can be found at
// https://github.com/hrydgard/ppsspp and http://www.ppsspp.org/.

#pragma once

#include <string>
#include <map>
#include <vector>

#include "ppsspp_config.h"

#include "Common/CommonTypes.h"
#include "Common/File/Path.h"
#include "Core/ConfigValues.h"

extern const char *PPSSPP_GIT_VERSION;
const int MAX_CONFIG_VOLUME = 8;

enum ChatPositions {
	BOTTOM_LEFT = 0,
	BOTTOM_CENTER = 1,
	BOTOM_RIGHT = 2,
	TOP_LEFT = 3,
	TOP_CENTER = 4,
	TOP_RIGHT = 5,
	CENTER_LEFT = 6,
	CENTER_RIGHT = 7,
};

namespace http {
	class Download;
	class Downloader;
}

struct UrlEncoder;

struct ConfigTouchPos {
	float x;
	float y;
	float scale;
	// Note: Show is not used for all settings.
	bool show;
};

struct ConfigCustomButton {
	uint64_t key;
	int image;
	int shape;
	bool toggle;
};

struct Config {
public:
	Config();
	~Config();

	// Whether to save the config on close.
	bool bSaveSettings;
	bool bFirstRun;
	bool bGameSpecific = false;
	bool bUpdatedInstanceCounter = false;

	int iRunCount; // To be used to for example check for updates every 10 runs and things like that.

	bool bAutoRun;  // start immediately
	bool bBrowse; // when opening the emulator, immediately show a file browser

	// General
	bool bScreenshotsAsPNG;
	bool bScreenshotsAtRenderRes;
	bool bSavestateScreenshotResLimit;
	bool bUseFFV1;
	bool bDumpFrames;
	bool bDumpVideoOutput;
	bool bDumpAudio;
	bool bSaveLoadResetsAVdumping;
	bool bEnableLogging;
	bool bDumpDecryptedEboot;
	bool bFullscreenOnDoubleclick;

	// These four are Win UI only
	bool bPauseOnLostFocus;
	bool bTopMost;
	bool bIgnoreWindowsKey;
	bool bRestartRequired;

	std::string sFont;

	bool bPauseWhenMinimized;

	// Not used on mobile devices.
	bool bPauseExitsEmulator;

	bool bPauseMenuExitsEmulator;

	// Core
	bool bIgnoreBadMemAccess;

	bool bFastMemory;
	int iCpuCore;
	bool bSimpleUI;
	bool bSimpleUIhide;
	bool bCheckForNewVersion;
	bool bForceLagSync;
	bool bFuncReplacements;
	bool bHideSlowWarnings;
	bool bHideStateWarnings;
	bool bPreloadFunctions;
	uint32_t uJitDisableFlags;

	bool bVulkanMultithreading;
	bool bSeparateSASThread;
	bool bSeparateIOThread;
	int iIOTimingMethod;
	int iIOManualDelay;
	int iLockedCPUSpeed;
	bool bAutoSaveSymbolMap;
	bool bCacheFullIsoInRam;
	int iRemoteISOPort;
	std::string sLastRemoteISOServer;
	int iLastRemoteISOPort;
	bool bRemoteISOManual;
	bool bRemoteShareOnStartup;
	std::string sRemoteISOSubdir;
	bool bRemoteDebuggerOnStartup;
	bool bMemStickInserted;
	int iMemStickSizeGB;
	bool bLoadPlugins;

	int iScreenRotation;  // The rotation angle of the PPSSPP UI. Only supported on Android and possibly other mobile platforms.
	int iInternalScreenRotation;  // The internal screen rotation angle. Useful for vertical SHMUPs and similar.

	std::string sReportHost;
	std::vector<std::string> recentIsos;
	std::vector<std::string> vPinnedPaths;
	std::string sLanguageIni;

	bool bDiscordPresence;  // Enables setting the Discord presence to the current game (or menu)

	// GFX
	int iGPUBackend;
	std::string sFailedGPUBackends;
	std::string sDisabledGPUBackends;
	// We have separate device parameters for each backend so it doesn't get erased if you switch backends.
	// If not set, will use the "best" device.
	std::string sVulkanDevice;
	std::string sD3D11Device;  // Windows only
	std::string sCameraDevice;
	std::string sMicDevice;

	bool bSoftwareRendering;
	bool bHardwareTransform; // only used in the GLES backend
	bool bSoftwareSkinning;  // may speed up some games
	bool bVendorBugChecksEnabled;

	int iRenderingMode; // 0 = non-buffered rendering 1 = buffered rendering
	int iTexFiltering; // 1 = auto , 2 = nearest , 3 = linear , 4 = auto max quality
	int iBufFilter; // 1 = linear, 2 = nearest
	int iSmallDisplayZoomType;  // Used to fit display into screen 0 = stretch, 1 = partial stretch, 2 = auto scaling, 3 = manual scaling.
	float fSmallDisplayOffsetX; // Along with Y it goes from 0.0 to 1.0, XY (0.5, 0.5) = center of the screen
	float fSmallDisplayOffsetY;
	float fSmallDisplayZoomLevel; //This is used for zoom values, both in and out.
	bool bImmersiveMode;  // Mode on Android Kitkat 4.4 that hides the back button etc.
	bool bSustainedPerformanceMode;  // Android: Slows clocks down to avoid overheating/speed fluctuations.
	bool bIgnoreScreenInsets;  // Android: Center screen disregarding insets if this is enabled.
	bool bVSync;
	int iFrameSkip;
	int iFrameSkipType;
	int iFastForwardMode; // See FastForwardMode in ConfigValues.h.
	bool bAutoFrameSkip;

	bool bEnableCardboardVR; // Cardboard Master Switch
	int iCardboardScreenSize; // Screen Size (in %)
	int iCardboardXShift; // X-Shift of Screen (in %)
	int iCardboardYShift; // Y-Shift of Screen (in %)

	int iWindowX;
	int iWindowY;
	int iWindowWidth;  // Windows and other windowed environments
	int iWindowHeight;

	bool bVertexCache;
	bool bTextureBackoffCache;
	bool bTextureSecondaryCache;
	bool bVertexDecoderJit;
	bool bFullScreen;
	bool bFullScreenMulti;
	int iInternalResolution;  // 0 = Auto (native), 1 = 1x (480x272), 2 = 2x, 3 = 3x, 4 = 4x and so on.
	int iAnisotropyLevel;  // 0 - 5, powers of 2: 0 = 1x = no aniso
	int bHighQualityDepth;
	bool bMipMap;
	bool bReplaceTextures;
	bool bSaveNewTextures;
	bool bIgnoreTextureFilenames;
	int iTexScalingLevel; // 0 = auto, 1 = off, 2 = 2x, ..., 5 = 5x
	int iTexScalingType; // 0 = xBRZ, 1 = Hybrid
	bool bTexDeposterize;
	bool bUnlockCachedScaling;
	bool bTexHardwareScaling;
	int iFpsLimit1;
	int iFpsLimit2;
	int iMaxRecent;
	int iCurrentStateSlot;
	int iRewindFlipFrequency;
	bool bUISound;
	bool bEnableStateUndo;
	std::string sStateLoadUndoGame;
	std::string sStateUndoLastSaveGame;
	int iStateUndoLastSaveSlot;
	int iAutoLoadSaveState; // 0 = off, 1 = oldest, 2 = newest, >2 = slot number + 3
	bool bEnableCheats;
	bool bReloadCheats;
	int iCwCheatRefreshRate;
	float fCwCheatScrollPosition;
	float fGameListScrollPosition;
	int iBloomHack; //0 = off, 1 = safe, 2 = balanced, 3 = aggressive
	bool bBlockTransferGPU;
	bool bDisableSlowFramebufEffects;
	bool bFragmentTestCache;
	int iSplineBezierQuality; // 0 = low , 1 = Intermediate , 2 = High
	bool bHardwareTessellation;

	std::vector<std::string> vPostShaderNames; // Off for chain end (only Off for no shader)
	std::map<std::string, float> mPostShaderSetting;
	bool bShaderChainRequires60FPS;
	std::string sTextureShaderName;
	bool bGfxDebugOutput;
	bool bGfxDebugSplitSubmit;
	int iInflightFrames;
	bool bRenderDuplicateFrames;

	// Sound
	bool bEnableSound;
	int iAudioBackend;
<<<<<<< HEAD
	int iGlobalVolume, iSASVolume, iATRACMP3Volume;
=======
	int iGlobalVolume;
	int iReverbVolume;
>>>>>>> 433daf1e
	int iAltSpeedVolume;
	bool bExtraAudioBuffering;  // For bluetooth
	std::string sAudioDevice;
	bool bAutoAudioDevice;

	// UI
	bool bShowDebuggerOnLoad;
	int iShowFPSCounter;
	bool bShowRegionOnGameIcon;
	bool bShowIDOnGameIcon;
	float fGameGridScale;
	bool bShowOnScreenMessages;
	int iBackgroundAnimation;  // enum BackgroundAnimation

	// TODO: Maybe move to a separate theme system.
	uint32_t uItemStyleFg;
	uint32_t uItemStyleBg;
	uint32_t uItemFocusedStyleFg;
	uint32_t uItemFocusedStyleBg;
	uint32_t uItemDownStyleFg;
	uint32_t uItemDownStyleBg;
	uint32_t uItemDisabledStyleFg;
	uint32_t uItemDisabledStyleBg;
	uint32_t uItemHighlightedStyleFg;
	uint32_t uItemHighlightedStyleBg;

	uint32_t uButtonStyleFg;
	uint32_t uButtonStyleBg;
	uint32_t uButtonFocusedStyleFg;
	uint32_t uButtonFocusedStyleBg;
	uint32_t uButtonDownStyleFg;
	uint32_t uButtonDownStyleBg;
	uint32_t uButtonDisabledStyleFg;
	uint32_t uButtonDisabledStyleBg;
	uint32_t uButtonHighlightedStyleFg;
	uint32_t uButtonHighlightedStyleBg;

	uint32_t uHeaderStyleFg;
	uint32_t uInfoStyleFg;
	uint32_t uInfoStyleBg;
	uint32_t uPopupTitleStyleFg;
	uint32_t uPopupStyleFg;
	uint32_t uPopupStyleBg;

	bool bLogFrameDrops;
	bool bShowDebugStats;
	bool bShowAudioDebug;
	bool bShowGpuProfile;

	//Analog stick tilting
	//the base x and y tilt. this inclination is treated as (0,0) and the tilt input
	//considers this orientation to be equal to no movement of the analog stick.
	float fTiltBaseX, fTiltBaseY;
	int iTiltOrientation;
	//whether the x axes and y axes should invert directions (left becomes right, top becomes bottom.)
	bool bInvertTiltX, bInvertTiltY;
	//the sensitivity of the tilt in the x direction
	int iTiltSensitivityX;
	//the sensitivity of the tilt in the Y direction
	int iTiltSensitivityY;
	//the deadzone radius of the tilt
	float fDeadzoneRadius;
	// deadzone skip
	float fTiltDeadzoneSkip;
	//type of tilt input currently selected: Defined in TiltEventProcessor.h
	//0 - no tilt, 1 - analog stick, 2 - D-Pad, 3 - Action Buttons (Tri, Cross, Square, Circle)
	int iTiltInputType;

	// The three tabs.
	bool bGridView1;
	bool bGridView2;
	bool bGridView3;

	// Right analog binding
	int iRightAnalogUp;
	int iRightAnalogDown;
	int iRightAnalogLeft;
	int iRightAnalogRight;
	int iRightAnalogPress;
	bool bRightAnalogCustom;
	bool bRightAnalogDisableDiagonal;

	// Motion gesture controller
	bool bGestureControlEnabled;
	int iSwipeUp;
	int iSwipeDown;
	int iSwipeLeft;
	int iSwipeRight;
	float fSwipeSensitivity;
	float fSwipeSmoothing;
	int iDoubleTapGesture;

	// Disable diagonals
	bool bDisableDpadDiagonals;
	bool bGamepadOnlyFocused;
	// Control Style
	int iTouchButtonStyle;
	int iTouchButtonOpacity;
	int iTouchButtonHideSeconds;
	// Auto rotation speed
	float fAnalogAutoRotSpeed;

	// Snap touch control position
	bool bTouchSnapToGrid;
	int iTouchSnapGridSize;

	// Floating analog stick (recenters on thumb on press).
	bool bAutoCenterTouchAnalog;

	//space between PSP buttons
	//the PSP button's center (triangle, circle, square, cross)
	ConfigTouchPos touchActionButtonCenter;
	float fActionButtonSpacing;
	//radius of the D-pad (PSP cross)
	// int iDpadRadius;
	//the D-pad (PSP cross) position
	ConfigTouchPos touchDpad;
	float fDpadSpacing;
	ConfigTouchPos touchStartKey;
	ConfigTouchPos touchSelectKey;
	ConfigTouchPos touchFastForwardKey;
	ConfigTouchPos touchLKey;
	ConfigTouchPos touchRKey;
	ConfigTouchPos touchAnalogStick;
	ConfigTouchPos touchRightAnalogStick;

	ConfigTouchPos touchCombo0;
	ConfigTouchPos touchCombo1;
	ConfigTouchPos touchCombo2;
	ConfigTouchPos touchCombo3;
	ConfigTouchPos touchCombo4;
	ConfigTouchPos touchCombo5;
	ConfigTouchPos touchCombo6;
	ConfigTouchPos touchCombo7;
	ConfigTouchPos touchCombo8;
	ConfigTouchPos touchCombo9;

	float fLeftStickHeadScale;
	float fRightStickHeadScale;
	bool bHideStickBackground;

	// Controls Visibility
	bool bShowTouchControls;

	bool bShowTouchCircle;
	bool bShowTouchCross;
	bool bShowTouchTriangle;
	bool bShowTouchSquare;

	ConfigCustomButton CustomKey0;
	ConfigCustomButton CustomKey1;
	ConfigCustomButton CustomKey2;
	ConfigCustomButton CustomKey3;
	ConfigCustomButton CustomKey4;
	ConfigCustomButton CustomKey5;
	ConfigCustomButton CustomKey6;
	ConfigCustomButton CustomKey7;
	ConfigCustomButton CustomKey8;
	ConfigCustomButton CustomKey9;	

	// Ignored on iOS and other platforms that lack pause.
	bool bShowTouchPause;

	bool bHapticFeedback;

	bool bEnableDInputWithXInput;
	// We also use the XInput settings as analog settings on other platforms like Android.
	float fAnalogDeadzone;
	float fAnalogInverseDeadzone;
	float fAnalogSensitivity;
	// convert analog stick circle to square
	bool bAnalogIsCircular;


	float fAnalogLimiterDeadzone;
	float fAxisBindThreshold;

	bool bMouseControl;
	bool bMapMouse; // Workaround for mapping screen:|
	bool bMouseConfine; // Trap inside the window.
	float fMouseSensitivity;
	float fMouseSmoothing;

	bool bSystemControls;

	// Use the hardware scaler to scale up the image to save fillrate. Similar to Windows' window size, really.
	int iAndroidHwScale;  // 0 = device resolution. 1 = 480x272 (extended to correct aspect), 2 = 960x544 etc.

	// Risky JIT optimizations
	bool bDiscardRegsOnJRRA;

	// SystemParam
	std::string sNickName;
	std::string sMACAddress;
	int iLanguage;
	int iTimeFormat;
	int iDateFormat;
	int iTimeZone;
	bool bDayLightSavings;
	int iButtonPreference;
	int iLockParentalLevel;
	bool bEncryptSave;
	bool bSavedataUpgrade;

	// Networking
	std::string proAdhocServer;
	bool bEnableWlan;
	bool bEnableAdhocServer;
	bool bTCPNoDelay;
	bool bEnableUPnP;
	bool bUPnPUseOriginalPort;
	bool bForcedFirstConnect;
	int iPortOffset;
	int iMinTimeout;
	int iWlanAdhocChannel;
	bool bWlanPowerSave;
	bool bEnableNetworkChat;
	//for chat position , moveable buttons is better than this 
	int iChatButtonPosition;
	int iChatScreenPosition;

	bool bEnableQuickChat;
	std::string sQuickChat0;
	std::string sQuickChat1;
	std::string sQuickChat2;
	std::string sQuickChat3;
	std::string sQuickChat4;

	int iPSPModel;
	int iFirmwareVersion;
	bool bBypassOSKWithKeyboard;
#if defined(USING_WIN_UI)
	bool bDisableWinMenu;
	bool bDisableWinBorders;
#endif

	// Debugger
	int iDisasmWindowX;
	int iDisasmWindowY;
	int iDisasmWindowW;
	int iDisasmWindowH;
	int iGEWindowX;
	int iGEWindowY;
	int iGEWindowW;
	int iGEWindowH;
	int iConsoleWindowX;
	int iConsoleWindowY;
	int iFontWidth;
	int iFontHeight;
	bool bDisplayStatusBar;
	bool bShowBottomTabTitles;
	bool bShowDeveloperMenu;
	bool bShowAllocatorDebug;
	// Double edged sword: much easier debugging, but not accurate.
	bool bSkipDeadbeefFilling;
	bool bFuncHashMap;
	bool bDebugMemInfoDetailed;
	bool bDrawFrameGraph;

	// Volatile development settings
	bool bShowFrameProfiler;
	bool bSimpleFrameStats;

	// Various directories. Autoconfigured, not read from ini.
	Path currentDirectory;  // The directory selected in the game browsing window.
	Path defaultCurrentDirectory;  // Platform dependent, initialized at startup.

	Path memStickDirectory;
	Path flash0Directory;
	Path internalDataDirectory;
	Path appCacheDirectory;

	// Data for upgrade prompt
	std::string upgradeMessage;  // The actual message from the server is currently not used, need a translation mechanism. So this just acts as a flag.
	std::string upgradeVersion;
	std::string dismissedVersion;

	void Load(const char *iniFileName = nullptr, const char *controllerIniFilename = nullptr);
	bool Save(const char *saveReason);
	void Reload();
	void RestoreDefaults();

	//per game config managment, should maybe be in it's own class
	void changeGameSpecific(const std::string &gameId = "", const std::string &title = "");
	bool createGameConfig(const std::string &game_id);
	bool deleteGameConfig(const std::string& pGameId);
	bool loadGameConfig(const std::string &game_id, const std::string &title);
	bool saveGameConfig(const std::string &pGameId, const std::string &title);
	void unloadGameConfig();
	Path getGameConfigFile(const std::string &gameId);
	bool hasGameConfig(const std::string &game_id);

	void SetSearchPath(const Path &path);
	const Path FindConfigFile(const std::string &baseFilename);

	void UpdateIniLocation(const char *iniFileName = nullptr, const char *controllerIniFilename = nullptr);

	// Utility functions for "recent" management
	void AddRecent(const std::string &file);
	void RemoveRecent(const std::string &file);
	void CleanRecent();

	static void DownloadCompletedCallback(http::Download &download);
	void DismissUpgrade();

	void ResetControlLayout();

	void GetReportingInfo(UrlEncoder &data);

	bool IsPortrait() const;
	int NextValidBackend();
	bool IsBackendEnabled(GPUBackend backend, bool validate = true);

protected:
	void LoadStandardControllerIni();

private:
	bool reload_ = false;
	std::string gameId_;
	std::string gameIdTitle_;
	Path iniFilename_;
	Path controllerIniFilename_;
	Path searchPath_;
};

std::map<std::string, std::pair<std::string, int>> GetLangValuesMapping();
std::string CreateRandMAC();

// TODO: Find a better place for this.
extern http::Downloader g_DownloadManager;
extern Config g_Config;
<|MERGE_RESOLUTION|>--- conflicted
+++ resolved
@@ -246,12 +246,8 @@
 	// Sound
 	bool bEnableSound;
 	int iAudioBackend;
-<<<<<<< HEAD
 	int iGlobalVolume, iSASVolume, iATRACMP3Volume;
-=======
-	int iGlobalVolume;
 	int iReverbVolume;
->>>>>>> 433daf1e
 	int iAltSpeedVolume;
 	bool bExtraAudioBuffering;  // For bluetooth
 	std::string sAudioDevice;
