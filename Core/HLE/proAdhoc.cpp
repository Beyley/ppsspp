// Copyright (c) 2013- PPSSPP Project.

// This program is free software: you can redistribute it and/or modify
// it under the terms of the GNU General Public License as published by
// the Free Software Foundation, version 2.0 or later versions.

// This program is distributed in the hope that it will be useful,
// but WITHOUT ANY WARRANTY; without even the implied warranty of
// MERCHANTABILITY or FITNESS FOR A PARTICULAR PURPOSE.  See the
// GNU General Public License 2.0 for more details.

// A copy of the GPL 2.0 should have been included with the program.
// If not, see http://www.gnu.org/licenses/

// Official git repository and contact information can be found at
// https://github.com/hrydgard/ppsspp and http://www.ppsspp.org/.


// proAdhoc

// This is a direct port of Coldbird's code from http://code.google.com/p/aemu/
// All credit goes to him!

<<<<<<< HEAD
#if !defined(_MSC_VER)
//#include <netdb.h>
#include <unistd.h>
=======
#if !defined(_WIN32)
#include <unistd.h>
#include <netinet/tcp.h>
#include <sys/ioctl.h>
#include <sys/socket.h>
#include <sys/types.h>
#include <ifaddrs.h>
#endif

#ifndef MSG_NOSIGNAL
// Default value to 0x00 (do nothing) in systems where it's not supported.
#define MSG_NOSIGNAL 0x00
>>>>>>> f0ea8141
#endif

#include <cstring>

#include "Common/Data/Text/I18n.h"
#include "Common/Thread/ThreadUtil.h"
#include "Common/Data/Text/Parsers.h"

#include "Common/Serialize/SerializeFuncs.h"
#include "Common/TimeUtil.h"
#include "Core/Core.h"
#include "Core/Host.h"
#include "Core/HLE/sceKernelInterrupt.h"
#include "Core/HLE/sceKernelThread.h"
#include "Core/HLE/sceKernelMemory.h"
#include "Core/HLE/sceNetAdhoc.h"
#include "Core/Instance.h"
#include "proAdhoc.h" 

uint16_t portOffset;
uint32_t minSocketTimeoutUS;
uint32_t fakePoolSize                 = 0;
bool isLocalServer = false;
uint8_t PPSSPP_ID = 0;
sockaddr localIP;
SceNetAdhocMatchingContext * contexts = NULL;
int one                               = 1;
bool friendFinderRunning              = false;
SceNetAdhocctlPeerInfo * friends      = NULL;
SceNetAdhocctlScanInfo * networks     = NULL;
SceNetAdhocctlScanInfo * newnetworks  = NULL;
u64 adhocctlStartTime                 = 0;
int adhocctlState                     = ADHOCCTL_STATE_DISCONNECTED;
int adhocctlCurrentMode               = ADHOCCTL_MODE_NONE;
int adhocConnectionType               = ADHOC_CONNECT;

int gameModeSocket                    = (int)INVALID_SOCKET; // UDP/PDP socket? on Master only?
u8* gameModeBuffer                    = nullptr;
GameModeArea masterGameModeArea;
std::vector<GameModeArea> replicaGameModeAreas;
std::vector<SceNetEtherAddr> requiredGameModeMacs;
std::vector<SceNetEtherAddr> gameModeMacs;

int actionAfterAdhocMipsCall;
int actionAfterMatchingMipsCall;

// Broadcast MAC
uint8_t broadcastMAC[ETHER_ADDR_LEN] = { 0xFF, 0xFF, 0xFF, 0xFF, 0xFF, 0xFF };

int metasocket = (int)INVALID_SOCKET;
SceNetAdhocctlParameter parameter;
SceNetAdhocctlAdhocId product_code;
std::thread friendFinderThread;
std::recursive_mutex peerlock;
AdhocSocket* adhocSockets[MAX_SOCKET];
std::vector<std::string> chatLog;
std::string name = "";
std::string incoming = "";
std::string message = "";
bool chatScreenVisible = false;
bool updateChatScreen = false;
int newChat = 0;
bool isOriPort = false;
bool isLocalServer = false;
SockAddrIN4 g_adhocServerIP;
SockAddrIN4 g_localhostIP;
sockaddr LocalIP;
int defaultWlanChannel = PSP_SYSTEMPARAM_ADHOC_CHANNEL_11; // Don't put 0(Auto) here, it needed to be a valid/actual channel number

bool isMacMatch(const SceNetEtherAddr* addr1, const SceNetEtherAddr* addr2) {
	// Ignoring the 1st byte since there are games (ie. Gran Turismo) who tamper with the 1st byte of OUI to change the unicast/multicast bit
	return (memcmp(((const char*)addr1)+1, ((const char*)addr2)+1, ETHER_ADDR_LEN-1) == 0);
}

bool isLocalMAC(const SceNetEtherAddr * addr) {
	SceNetEtherAddr saddr;
	getLocalMac(&saddr);

	return isMacMatch(addr, &saddr);
}

bool isPDPPortInUse(uint16_t port) {
	// Iterate Elements
	for (int i = 0; i < MAX_SOCKET; i++) {
		auto sock = adhocSockets[i];
		if (sock != NULL && sock->type == SOCK_PDP)
			if (sock->data.pdp.lport == port)
				return true;
	}
	// Unused Port
	return false;
}

bool isPTPPortInUse(uint16_t port) {
	// Iterate Sockets
	for (int i = 0; i < MAX_SOCKET; i++) {
		auto sock = adhocSockets[i];
		if (sock != NULL && sock->type == SOCK_PTP)
			if (sock->data.ptp.lport == port)
				return true;
	}
	// Unused Port
	return false;
}

std::string mac2str(SceNetEtherAddr* mac) {
	char str[18] = ":::::";

	if (mac != NULL) {
		snprintf(str, sizeof(str), "%02x:%02x:%02x:%02x:%02x:%02x", mac->data[0], mac->data[1], mac->data[2], mac->data[3], mac->data[4], mac->data[5]);
	}

	return std::string(str);
}

SceNetAdhocMatchingMemberInternal* addMember(SceNetAdhocMatchingContext * context, SceNetEtherAddr * mac) {
	if (context == NULL || mac == NULL) return NULL;
	
	SceNetAdhocMatchingMemberInternal * peer = findPeer(context, mac);
	// Already existed
	if (peer != NULL) {
		WARN_LOG(SCENET, "Member Peer Already Existed! Updating [%s]", mac2str(mac).c_str());
		peer->state = 0;
		peer->sending = 0;
		peer->lastping = CoreTiming::GetGlobalTimeUsScaled();
	}
	// Member is not added yet
	else {
		peer = (SceNetAdhocMatchingMemberInternal *)malloc(sizeof(SceNetAdhocMatchingMemberInternal));
		if (peer != NULL) {
			memset(peer, 0, sizeof(SceNetAdhocMatchingMemberInternal));
			peer->mac = *mac;
			peer->lastping = CoreTiming::GetGlobalTimeUsScaled();
			peerlock.lock();
			peer->next = context->peerlist;
			context->peerlist = peer;
			peerlock.unlock();
		}
	}
	return peer;
}

void addFriend(SceNetAdhocctlConnectPacketS2C * packet) {
	if (packet == NULL) return;

	// Multithreading Lock
	std::lock_guard<std::recursive_mutex> guard(peerlock);

	SceNetAdhocctlPeerInfo * peer = findFriend(&packet->mac);
	// Already existed
	if (peer != NULL) {
		u32 tmpip = packet->ip;
		WARN_LOG(SCENET, "Friend Peer Already Existed! Updating [%s][%s][%s]", mac2str(&packet->mac).c_str(), inet_ntoa(*(struct in_addr*)&tmpip), packet->name.data); //inet_ntoa(*(in_addr*)&packet->ip)
		peer->nickname = packet->name;
		peer->mac_addr = packet->mac;
		peer->ip_addr = packet->ip;
		// Update TimeStamp
		peer->last_recv = CoreTiming::GetGlobalTimeUsScaled();
	}
	else {
		// Allocate Structure
		peer = (SceNetAdhocctlPeerInfo *)malloc(sizeof(SceNetAdhocctlPeerInfo));
		// Allocated Structure
		if (peer != NULL) {
			// Clear Memory
			memset(peer, 0, sizeof(SceNetAdhocctlPeerInfo));

			// Save Nickname
			peer->nickname = packet->name;

			// Save MAC Address
			peer->mac_addr = packet->mac;

			// Save IP Address
			peer->ip_addr = packet->ip;

			// TimeStamp
			peer->last_recv = CoreTiming::GetGlobalTimeUsScaled();

			// Link to existing Peers
			peer->next = friends;

			// Link into Peerlist
			friends = peer;
		}
	}
}

SceNetAdhocctlPeerInfo * findFriend(SceNetEtherAddr * MAC) {
	if (MAC == NULL) return NULL;

	// Friends Reference
	SceNetAdhocctlPeerInfo * peer = friends;

	// Iterate Friends
	for (; peer != NULL; peer = peer->next) {
		if (isMacMatch(&peer->mac_addr, MAC)) break;
	}

	// Return found friend
	return peer;
}

SceNetAdhocctlPeerInfo* findFriendByIP(uint32_t ip) {
	// Friends Reference
	SceNetAdhocctlPeerInfo* peer = friends;

	// Iterate Friends
	for (; peer != NULL; peer = peer->next) {
		if (peer->ip_addr == ip) break;
	}

	// Return found friend
	return peer;
}

int IsSocketReady(int fd, bool readfd, bool writefd, int* errorcode, int timeoutUS) {
	fd_set readfds, writefds;
	timeval tval;

	// Avoid getting Fatal signal 6 (SIGABRT) on linux/android
	if (fd < 0)
	    return SOCKET_ERROR;

	FD_ZERO(&readfds);
	writefds = readfds;
	if (readfd) {	
		FD_SET(fd, &readfds);
	}
	if (writefd) {	
		FD_SET(fd, &writefds);
	}
	tval.tv_sec = timeoutUS / 1000000;
	tval.tv_usec = timeoutUS % 1000000;

	int ret = select(fd + 1, readfd? &readfds: nullptr, writefd? &writefds: nullptr, nullptr, &tval);
	if (errorcode != nullptr)
		*errorcode = errno;

	return ret;
}

void changeBlockingMode(int fd, int nonblocking) {
	unsigned long on = 1;
	unsigned long off = 0;
#if defined(_WIN32)
	if (nonblocking) {
		// Change to Non-Blocking Mode
		ioctlsocket(fd, FIONBIO, &on);
	}
	else {
		// Change to Blocking Mode
		ioctlsocket(fd, FIONBIO, &off);
	}
// If they have O_NONBLOCK, use the POSIX way to do it. On POSIX sockets Error code would be EINPROGRESS instead of EAGAIN
//#elif defined(O_NONBLOCK)
#else
	int flags = fcntl(fd, F_GETFL, 0);
	// Fixme: O_NONBLOCK is defined but broken on SunOS 4.1.x and AIX 3.2.5.
	if (flags == -1)
		flags = 0;
	if (nonblocking) {
		// Set Non-Blocking Flag
		fcntl(fd, F_SETFL, flags | O_NONBLOCK);
	}
	else {
		// Remove Non-Blocking Flag
		fcntl(fd, F_SETFL, flags & ~O_NONBLOCK);
	}
// Otherwise, use the old way of doing it (UNIX way). On UNIX sockets Error code would be EAGAIN instead of EINPROGRESS
/*#else
	if (nonblocking) {
		// Change to Non - Blocking Mode
		ioctl(fd, FIONBIO, (char*)&on);
	}
	else {
		// Change to Blocking Mode
		ioctl(fd, FIONBIO, (char*)&off);
	}*/
#endif
}

int countAvailableNetworks() {
	// Network Count
	int count = 0;

	// Group Reference
	SceNetAdhocctlScanInfo * group = networks;

	// Count Groups
	for (; group != NULL; group = group->next) count++;

	// Return Network Count
	return count;
}

SceNetAdhocctlScanInfo * findGroup(SceNetEtherAddr * MAC) {
	if (MAC == NULL) return NULL;

	// Groups Reference
	SceNetAdhocctlScanInfo * group = networks;

	// Iterate Groups
	for (; group != NULL; group = group->next) {
		if (isMacMatch(&group->bssid.mac_addr, MAC)) break;
	}

	// Return found group
	return group;
}

void freeGroupsRecursive(SceNetAdhocctlScanInfo * node) {
	// End of List
	if (node == NULL) return;

	// Increase Recursion Depth
	freeGroupsRecursive(node->next);

	// Free Memory
	free(node);
	node = NULL;
}

void deleteAllAdhocSockets() {
	// Iterate Element
	for (int i = 0; i < MAX_SOCKET; i++) {
		// Active Socket
		if (adhocSockets[i] != NULL) {
			auto sock = adhocSockets[i];
			int fd = -1;

			if (sock->type == SOCK_PTP)
				fd = sock->data.ptp.id;
			else if (sock->type == SOCK_PDP)
				fd = sock->data.pdp.id;

			if (fd > 0) {
				// Close Socket
				shutdown(fd, SD_BOTH);
				closesocket(fd);
			}
			// Free Memory
			free(adhocSockets[i]);

			// Delete Reference
			adhocSockets[i] = NULL;
		}
	}
}

void deleteAllGMB() {
	if (gameModeBuffer) {
		free(gameModeBuffer);
		gameModeBuffer = nullptr;
	}
	if (masterGameModeArea.data) {
		free(masterGameModeArea.data);
		masterGameModeArea = { 0 };
	}
	for (auto& it : replicaGameModeAreas) {
		if (it.data) {
			free(it.data);
			it.data = nullptr;
		}
	}
	replicaGameModeAreas.clear();
	gameModeMacs.clear();
	requiredGameModeMacs.clear();
}

void deleteFriendByIP(uint32_t ip) {
	// Previous Peer Reference
	SceNetAdhocctlPeerInfo * prev = NULL;

	// Peer Pointer
	SceNetAdhocctlPeerInfo * peer = friends;

	// Iterate Peers
	for (; peer != NULL; peer = peer->next) {
		// Found Peer
		if (peer->ip_addr == ip) {
			
			// Multithreading Lock
			peerlock.lock();

			// Unlink Left (Beginning)
			/*if (prev == NULL) friends = peer->next;

			// Unlink Left (Other)
			else prev->next = peer->next;
			*/

			u32 tmpip = peer->ip_addr;
			INFO_LOG(SCENET, "Removing Friend Peer %s [%s]", mac2str(&peer->mac_addr).c_str(), inet_ntoa(*(struct in_addr *)&tmpip)); //inet_ntoa(*(in_addr*)&peer->ip_addr)

			// Free Memory
			//free(peer);
			//peer = NULL;
			// Instead of removing it from the list we'll make it timed out since most Matching games are moving group and may still need the peer data thus not recognizing it as Unknown peer
			peer->last_recv = 0; //CoreTiming::GetGlobalTimeUsScaled();

			// Multithreading Unlock
			peerlock.unlock();

			// Stop Search
			break;
		}

		// Set Previous Reference
		prev = peer;
	}
}

int findFreeMatchingID() {
	// Minimum Matching ID
	int min = 1;

	// Maximum Matching ID
	int max = 0;

	// Find highest Matching ID
	SceNetAdhocMatchingContext * item = contexts; 
	for (; item != NULL; item = item->next) {
		// New Maximum
		if (max < item->id) max = item->id;
	}

	// Find unoccupied ID
	int i = min; 
	for (; i < max; i++) {
		// Found unoccupied ID
		if (findMatchingContext(i) == NULL) return i;
	}

	// Append at virtual end
	return max + 1;
}

SceNetAdhocMatchingContext * findMatchingContext(int id) {
	// Iterate Matching Context List
	SceNetAdhocMatchingContext * item = contexts; 
	for (; item != NULL; item = item->next) { // Found Matching ID
		if (item->id == id) return item;
	}

	// Context not found
	return NULL;
}

/**
* Find Outgoing Request Target Peer
* @param context Matching Context Pointer
* @return Internal Peer Reference or... NULL
*/
SceNetAdhocMatchingMemberInternal * findOutgoingRequest(SceNetAdhocMatchingContext * context)
{
	// Iterate Peer List for Matching Target
	SceNetAdhocMatchingMemberInternal * peer = context->peerlist; 
	for (; peer != NULL; peer = peer->next)
	{
		// Found Peer in List
		if (peer->state == PSP_ADHOC_MATCHING_PEER_OUTGOING_REQUEST) return peer;
	}

	// Peer not found
	return NULL;
}

/**
* Remove unneeded Peer Data after being accepted to a match
* @param context Matching Context Pointer
*/
void postAcceptCleanPeerList(SceNetAdhocMatchingContext * context)
{
	int delcount = 0;
	int peercount = 0;
	// Acquire Peer Lock
	peerlock.lock();

	// Iterate Peer List
	SceNetAdhocMatchingMemberInternal * peer = context->peerlist; 
	while (peer != NULL)
	{
		// Save next Peer just in case we have to delete this one
		SceNetAdhocMatchingMemberInternal * next = peer->next;

		// Unneeded Peer
		if (peer->state != PSP_ADHOC_MATCHING_PEER_CHILD && peer->state != PSP_ADHOC_MATCHING_PEER_P2P && peer->state != PSP_ADHOC_MATCHING_PEER_PARENT && peer->state != 0) {
			deletePeer(context, peer);
			delcount++;
		}

		// Move to Next Peer
		peer = next;
		peercount++;
	}

	// Free Peer Lock
	peerlock.unlock();

	INFO_LOG(SCENET, "Removing Unneeded Peers (%i/%i)", delcount, peercount);
}

/**
* Add Sibling-Data that was sent with Accept-Datagram
* @param context Matching Context Pointer
* @param siblingcount Number of Siblings
* @param siblings Sibling MAC Array
*/
void postAcceptAddSiblings(SceNetAdhocMatchingContext * context, int siblingcount, SceNetEtherAddr * siblings)
{
	// Cast Sibling MAC Array to uint8_t
	// PSP CPU has a problem with non-4-byte aligned Pointer Access.
	// As the buffer of "siblings" isn't properly aligned I don't want to risk a crash.
	uint8_t * siblings_u8 = (uint8_t *)siblings;

	peerlock.lock();
	// Iterate Siblings. Reversed so these siblings are added into peerlist in the same order with the peerlist on host/parent side
	for (int i = siblingcount - 1; i >= 0 ; i--)
	{
		SceNetEtherAddr* mac = (SceNetEtherAddr*)(siblings_u8 + sizeof(SceNetEtherAddr) * i);

		auto peer = findPeer(context, mac);
		// Already exist
		if (peer != NULL) {
			// Set Peer State
			peer->state = PSP_ADHOC_MATCHING_PEER_CHILD;
			peer->sending = 0;
			peer->lastping = CoreTiming::GetGlobalTimeUsScaled();
			WARN_LOG(SCENET, "Updating Sibling Peer %s", mac2str(mac).c_str());
		}
		else {
			// Allocate Memory
			SceNetAdhocMatchingMemberInternal* sibling = (SceNetAdhocMatchingMemberInternal*)malloc(sizeof(SceNetAdhocMatchingMemberInternal));

			// Allocated Memory
			if (sibling != NULL)
			{
				// Clear Memory
				memset(sibling, 0, sizeof(SceNetAdhocMatchingMemberInternal));

				// Save MAC Address
				memcpy(&sibling->mac, mac, sizeof(SceNetEtherAddr));

				// Set Peer State
				sibling->state = PSP_ADHOC_MATCHING_PEER_CHILD;

				// Initialize Ping Timer
				sibling->lastping = CoreTiming::GetGlobalTimeUsScaled(); //time_now_d()*1000000.0;

				// Link Peer
				sibling->next = context->peerlist;
				context->peerlist = sibling;

				// Spawn Established Event. FIXME: ESTABLISHED event should only be triggered for Parent/P2P peer?
				//spawnLocalEvent(context, PSP_ADHOC_MATCHING_EVENT_ESTABLISHED, &sibling->mac, 0, NULL);

				INFO_LOG(SCENET, "Accepting Sibling Peer %s", mac2str(&sibling->mac).c_str());
			}
		}
	}
	peerlock.unlock();
}

/**
* Count Children Peers (for Parent)
* @param context Matching Context Pointer
* @return Number of Children
*/
s32_le countChildren(SceNetAdhocMatchingContext * context, const bool excludeTimedout)
{
	// Children Counter
	s32_le count = 0;

	// Iterate Peer List for Matching Target
	SceNetAdhocMatchingMemberInternal * peer = context->peerlist; 
	for (; peer != NULL; peer = peer->next)
	{
		// Exclude timedout members?
		if (!excludeTimedout || peer->lastping != 0)
		// Increase Children Counter
		if (peer->state == PSP_ADHOC_MATCHING_PEER_CHILD) count++;
	}

	// Return Children Count
	return count;
}

/**
* Find Peer in Context by MAC
* @param context Matching Context Pointer
* @param mac Peer MAC Address
* @return Internal Peer Reference or... NULL
*/
SceNetAdhocMatchingMemberInternal * findPeer(SceNetAdhocMatchingContext * context, SceNetEtherAddr * mac)
{
	// Iterate Peer List for Matching Target
	SceNetAdhocMatchingMemberInternal * peer = context->peerlist; 
	for (; peer != NULL; peer = peer->next)
	{
		// Found Peer in List
		if (isMacMatch(&peer->mac, mac))
		{
			// Return Peer Pointer
			return peer;
		}
	}

	// Peer not found
	return NULL;
}

/**
* Find Parent Peer
* @param context Matching Context Pointer
* @return Internal Peer Reference or... NULL
*/
SceNetAdhocMatchingMemberInternal * findParent(SceNetAdhocMatchingContext * context)
{
	// Iterate Peer List for Matching Target
	SceNetAdhocMatchingMemberInternal * peer = context->peerlist; 
	for (; peer != NULL; peer = peer->next)
	{
		// Found Peer in List
		if (peer->state == PSP_ADHOC_MATCHING_PEER_PARENT) return peer;
	}

	// Peer not found
	return NULL;
}

/**
* Find P2P Buddy Peer
* @param context Matching Context Pointer
* @return Internal Peer Reference or... NULL
*/
SceNetAdhocMatchingMemberInternal * findP2P(SceNetAdhocMatchingContext * context, const bool excludeTimedout)
{
	// Iterate Peer List for Matching Target
	SceNetAdhocMatchingMemberInternal * peer = context->peerlist; 
	for (; peer != NULL; peer = peer->next)
	{
		// Exclude timedout members?
		if (!excludeTimedout || peer->lastping != 0)
		// Found Peer in List
		if (peer->state == PSP_ADHOC_MATCHING_PEER_P2P) return peer;
	}

	// Peer not found
	return NULL;
}

/**
* Delete Peer from List
* @param context Matching Context Pointer
* @param peer Internal Peer Reference
*/
void deletePeer(SceNetAdhocMatchingContext * context, SceNetAdhocMatchingMemberInternal *& peer)
{
	// Valid Arguments
	if (context != NULL && peer != NULL)
	{
		peerlock.lock();

		// Previous Peer Reference
		SceNetAdhocMatchingMemberInternal * previous = NULL;

		// Iterate Peer List
		SceNetAdhocMatchingMemberInternal * item = context->peerlist; 
		for (; item != NULL; item = item->next)
		{
			// Found Peer Match
			if (item == peer) break;

			// Set Previous Peer
			previous = item;
		}

		if (item != NULL) {
			// Middle Item
			if (previous != NULL) previous->next = item->next;

			// Beginning Item
			else context->peerlist = item->next;

			INFO_LOG(SCENET, "Removing Member Peer %s", mac2str(&peer->mac).c_str());
		}

		// Free Peer Memory
		free(peer);
		peer = NULL;

		peerlock.unlock();
	}
}

/**
* Safely Link Thread Message to Event Thread Stack
* @param context Matching Context Pointer
* @param message Thread Message Pointer
*/
void linkEVMessage(SceNetAdhocMatchingContext * context, ThreadMessage * message)
{
	// Lock Access
	context->eventlock->lock();

	// Link Message
	message->next = context->event_stack;
	context->event_stack = message;

	// Unlock Access
	context->eventlock->unlock();
}

/**
* Safely Link Thread Message to IO Thread Stack
* @param context Matching Context Pointer
* @param message Thread Message Pointer
*/
void linkIOMessage(SceNetAdhocMatchingContext * context, ThreadMessage * message)
{
	// Lock Access
	context->inputlock->lock();

	// Link Message
	message->next = context->input_stack;
	context->input_stack = message;

	// Unlock Access
	context->inputlock->unlock();
}

/**
* Send Generic Thread Message
* @param context Matching Context Pointer
* @param stack ADHOC_MATCHING_EVENT_STACK or ADHOC_MATCHING_INPUT_STACK
* @param mac Target MAC
* @param opcode Message Opcode
* @param optlen Optional Data Length
* @param opt Optional Data
*/
void sendGenericMessage(SceNetAdhocMatchingContext * context, int stack, SceNetEtherAddr * mac, int opcode, int optlen, const void * opt)
{
	// Calculate Required Memory Size
	uint32_t size = sizeof(ThreadMessage) + optlen;

	// Allocate Memory
	uint8_t * memory = (uint8_t *)malloc(size);

	// Allocated Memory
	if (memory != NULL)
	{
		// Clear Memory
		memset(memory, 0, size);

		// Cast Header
		ThreadMessage * header = (ThreadMessage *)memory;

		// Set Message Opcode
		header->opcode = opcode;

		// Set Peer MAC Address
		header->mac = *mac;

		// Set Optional Data Length
		header->optlen = optlen;

		// Set Optional Data
		memcpy(memory + sizeof(ThreadMessage), opt, optlen);

		// Link Thread Message
		if (stack == PSP_ADHOC_MATCHING_EVENT_STACK) linkEVMessage(context, header);

		// Link Thread Message to Input Stack
		else linkIOMessage(context, header);

		// Exit Function
		return;
	}

	peerlock.lock();
	// Out of Memory Emergency Delete
	auto peer = findPeer(context, mac);
	deletePeer(context, peer);
	peerlock.unlock();
}

/**
* Send Accept Message from P2P -> P2P or Parent -> Children
* @param context Matching Context Pointer
* @param peer Target Peer
* @param optlen Optional Data Length
* @param opt Optional Data
*/
void sendAcceptMessage(SceNetAdhocMatchingContext * context, SceNetAdhocMatchingMemberInternal * peer, int optlen, const void * opt)
{
	// Send Accept Message
	sendGenericMessage(context, PSP_ADHOC_MATCHING_INPUT_STACK, &peer->mac, PSP_ADHOC_MATCHING_PACKET_ACCEPT, optlen, opt);
}

/**
* Send Join Request from P2P -> P2P or Children -> Parent
* @param context Matching Context Pointer
* @param peer Target Peer
* @param optlen Optional Data Length
* @param opt Optional Data
*/
void sendJoinRequest(SceNetAdhocMatchingContext * context, SceNetAdhocMatchingMemberInternal * peer, int optlen, const void * opt)
{
	// Send Join Message
	sendGenericMessage(context, PSP_ADHOC_MATCHING_INPUT_STACK, &peer->mac, PSP_ADHOC_MATCHING_PACKET_JOIN, optlen, opt);
}

/**
* Send Cancel Message to Peer (has various effects)
* @param context Matching Context Pointer
* @param peer Target Peer
* @param optlen Optional Data Length
* @param opt Optional Data
*/
void sendCancelMessage(SceNetAdhocMatchingContext * context, SceNetAdhocMatchingMemberInternal * peer, int optlen, const void * opt)
{
	// Send Cancel Message
	sendGenericMessage(context, PSP_ADHOC_MATCHING_INPUT_STACK, &peer->mac, PSP_ADHOC_MATCHING_PACKET_CANCEL, optlen, opt);
}

/**
* Send Bulk Data to Peer
* @param context Matching Context Pointer
* @param peer Target Peer
* @param datalen Data Length
* @param data Data
*/
void sendBulkData(SceNetAdhocMatchingContext * context, SceNetAdhocMatchingMemberInternal * peer, int datalen, const void * data)
{
	// Send Bulk Data Message
	sendGenericMessage(context, PSP_ADHOC_MATCHING_INPUT_STACK, &peer->mac, PSP_ADHOC_MATCHING_PACKET_BULK, datalen, data);
}

/**
* Abort Bulk Data Transfer (if in progress)
* @param context Matching Context Pointer
* @param peer Target Peer
*/
void abortBulkTransfer(SceNetAdhocMatchingContext * context, SceNetAdhocMatchingMemberInternal * peer)
{
	// Send Bulk Data Abort Message
	sendGenericMessage(context, PSP_ADHOC_MATCHING_INPUT_STACK, &peer->mac, PSP_ADHOC_MATCHING_PACKET_BULK_ABORT, 0, NULL);
}

/**
* Notify all established Peers about new Kid in the Neighborhood
* @param context Matching Context Pointer
* @param peer New Kid
*/
void sendBirthMessage(SceNetAdhocMatchingContext * context, SceNetAdhocMatchingMemberInternal * peer)
{
	// Send Birth Message
	sendGenericMessage(context, PSP_ADHOC_MATCHING_INPUT_STACK, &peer->mac, PSP_ADHOC_MATCHING_PACKET_BIRTH, 0, NULL);
}

/**
* Notify all established Peers about abandoned Child
* @param context Matching Context Pointer
* @param peer Abandoned Child
*/
void sendDeathMessage(SceNetAdhocMatchingContext * context, SceNetAdhocMatchingMemberInternal * peer)
{
	// Send Death Message
	sendGenericMessage(context, PSP_ADHOC_MATCHING_INPUT_STACK, &peer->mac, PSP_ADHOC_MATCHING_PACKET_DEATH, 0, NULL);
}

/**
* Return Number of Connected Peers
* @param context Matching Context Pointer
* @return Number of Connected Peers
*/
uint32_t countConnectedPeers(SceNetAdhocMatchingContext * context, const bool excludeTimedout)
{
	// Peer Count
	uint32_t count = 0;

	// Parent Mode
	if (context->mode == PSP_ADHOC_MATCHING_MODE_PARENT)
	{
		// Number of Children + 1 Parent (Self)
		count = countChildren(context, excludeTimedout) + 1;
	}

	// Child Mode
	else if (context->mode == PSP_ADHOC_MATCHING_MODE_CHILD)
	{
		// Default to 1 Child (Self)
		count = 1;

		// Connected to Parent
		if (findParent(context) != NULL)
		{
			// Add Number of Siblings + 1 Parent
			count += countChildren(context, excludeTimedout) + 1; // Since count is already started from 1, Do we need to +1 here? Ys vs. Sora no Kiseki seems to show wrong number of players without +1 here
		}
	}

	// P2P Mode
	else
	{
		// Default to 1 P2P Client (Self)
		count = 1;

		// Connected to another P2P Client
		if (findP2P(context, excludeTimedout) != NULL)
		{
			// Add P2P Brother
			count++;
		}
	}

	// Return Peer Count
	return count;
}

/**
* Spawn Local Event for Event Thread
* @param context Matching Context Pointer
* @param event Event ID
* @param mac Event Source MAC
* @param optlen Optional Data Length
* @param opt Optional Data
*/
void spawnLocalEvent(SceNetAdhocMatchingContext * context, int event, SceNetEtherAddr * mac, int optlen, void * opt)
{
	// Spawn Local Event
	sendGenericMessage(context, PSP_ADHOC_MATCHING_EVENT_STACK, mac, event, optlen, opt);
}

/**
* Handle Timeouts in Matching Context
* @param context Matching Context Pointer
*/
void handleTimeout(SceNetAdhocMatchingContext * context)
{
	peerlock.lock();
	// Iterate Peer List
	SceNetAdhocMatchingMemberInternal * peer = context->peerlist; 
	while (peer != NULL && contexts != NULL && coreState != CORE_POWERDOWN)
	{
		// Get Next Pointer (to avoid crash on memory freeing)
		SceNetAdhocMatchingMemberInternal * next = peer->next;

		u64_le now = CoreTiming::GetGlobalTimeUsScaled(); //time_now_d()*1000000.0
		// Timeout!
		if (peer->state != 0 && (now - peer->lastping) > context->timeout) 
		{
			// Spawn Timeout Event
			if ((context->mode == PSP_ADHOC_MATCHING_MODE_CHILD && peer->state == PSP_ADHOC_MATCHING_PEER_PARENT) ||
				(context->mode == PSP_ADHOC_MATCHING_MODE_PARENT && peer->state == PSP_ADHOC_MATCHING_PEER_CHILD) ||
				(context->mode == PSP_ADHOC_MATCHING_MODE_P2P && peer->state == PSP_ADHOC_MATCHING_PEER_P2P)) {
				// FIXME: TIMEOUT event should only be triggered on Parent/P2P mode and for Parent/P2P peer?
				spawnLocalEvent(context, PSP_ADHOC_MATCHING_EVENT_TIMEOUT, &peer->mac, 0, NULL);

				INFO_LOG(SCENET, "TimedOut Member Peer %s (%lldms)", mac2str(&peer->mac).c_str(), (context->timeout / 1000));

				if (context->mode == PSP_ADHOC_MATCHING_MODE_PARENT) 
					sendDeathMessage(context, peer);
				else 
					sendCancelMessage(context, peer, 0, NULL);
			}
		}

		// Move Pointer
		peer = next;
	}
	peerlock.unlock();
}

/**
* Recursive Stack Cleaner
* @param node Current Thread Message Node
*/
void clearStackRecursive(ThreadMessage *& node)
{
	// Not End of List
	if (node != NULL) clearStackRecursive(node->next);

	// Free Last Existing Node of List (NULL is handled in _free)
	free(node);
	node = NULL;
}

/**
* Clear Thread Stack
* @param context Matching Context Pointer
* @param stack ADHOC_MATCHING_EVENT_STACK or ADHOC_MATCHING_INPUT_STACK
*/
void clearStack(SceNetAdhocMatchingContext * context, int stack)
{
	if (context == NULL) return;

	// Clear Event Stack
	if (stack == PSP_ADHOC_MATCHING_EVENT_STACK)
	{
		context->eventlock->lock();
		// Free Memory Recursively
		clearStackRecursive(context->event_stack);

		// Destroy Reference
		context->event_stack = NULL;
		
		context->eventlock->unlock();
	}

	// Clear IO Stack
	else
	{
		context->inputlock->lock();
		// Free Memory Recursively
		clearStackRecursive(context->input_stack);

		// Destroy Reference
		context->input_stack = NULL;

		context->inputlock->unlock();
	}
}

/**
* Clear Peer List
* @param context Matching Context Pointer
*/
void clearPeerList(SceNetAdhocMatchingContext * context)
{
	// Acquire Peer Lock
	peerlock.lock();

	// Iterate Peer List
	SceNetAdhocMatchingMemberInternal * peer = context->peerlist; 
	while (peer != NULL)
	{
		// Grab Next Pointer
		context->peerlist = peer->next; //SceNetAdhocMatchingMemberInternal * next = peer->next;

		// Delete Peer
		free(peer); //deletePeer(context, peer);
		// Instead of removing peer immediately, We should give a little time before removing the peer and let it timed out? just in case the game is in the middle of communicating with the peer on another thread so it won't recognize it as Unknown peer
		//peer->lastping = CoreTiming::GetGlobalTimeUsScaled();

		// Move Pointer
		peer = context->peerlist; //peer = next;
	}

	// Free Peer Lock
	peerlock.unlock();
}

<<<<<<< HEAD
bool IsMatchingInCallback(SceNetAdhocMatchingContext * context) {
	bool inCB = false;
	if (context == NULL || context->eventlock == NULL) return inCB;
	context->eventlock->lock(); //peerlock.lock();
	inCB = (/*context != NULL &&*/ context->IsMatchingInCB);
	context->eventlock->unlock(); //peerlock.unlock();
	return inCB;
=======
void AfterMatchingMipsCall::DoState(PointerWrap & p) {
	auto s = p.Section("AfterMatchingMipsCall", 1, 4);
	if (!s)
		return;
	if (s >= 1) {
		Do(p, EventID);
	} else {
		EventID = -1;
	}
	if (s >= 4) {
		Do(p, contextID);
		Do(p, bufAddr);
	} else {
		contextID = -1;
		bufAddr = 0;
	}
>>>>>>> f0ea8141
}

// It seems After Actions being called in reverse order of Mipscall order (ie. MipsCall order of ACCEPT(6)->ESTABLISH(7) getting AfterAction order of ESTABLISH(7)->ACCEPT(6)
void AfterMatchingMipsCall::run(MipsCall &call) {
<<<<<<< HEAD
	if (context == NULL || context->eventlock == NULL) return;
	context->eventlock->lock(); // There are times where context or the locks inside it has been freed at this point, thus accessing the lock causing an exception and crashes PPSSPP
	DEBUG_LOG(SCENET, "Entering AfterMatchingMipsCall::run [ID=%i][Event=%d] [cbId: %u]", context->id, EventID, call.cbId);
	//u32 v0 = currentMIPS->r[MIPS_REG_V0];
	if (__IsInInterrupt()) ERROR_LOG(SCENET, "AfterMatchingMipsCall::run [ID=%i][Event=%d] is Returning Inside an Interrupt!", context->id, EventID);
	//while (__IsInInterrupt()) sleep_ms(1); // Must not sleep inside callback handler
	//context->eventlock->lock();  //peerlock.lock();
	//SceNetAdhocMatchingContext * context = findMatchingContext(ID);
	//if (context != NULL) 
	{
		if (!context->IsMatchingInCB) {
			WARN_LOG(SCENET, "AfterMatchingMipsCall::run was Forced to End! [ID=%i][Event=%d] [retV0: %08x]", context->id, EventID, currentMIPS->r[MIPS_REG_V0]);
			if (Memory::IsValidAddress(call.args[2])) userMemory.Free(call.args[2]); // This might failed if it's freed from a different thread than the one allocating it.
		}
		context->IsMatchingInCB = false;
	}
	//call.setReturnValue(v0);
	DEBUG_LOG(SCENET, "Leaving AfterMatchingMipsCall::run [ID=%i][Event=%d] [retV0: %08x]", context->id, EventID, currentMIPS->r[MIPS_REG_V0]);
	context->eventlock->unlock();  //peerlock.unlock();
=======
	if (context == NULL) {
		peerlock.lock();
		context = findMatchingContext(contextID);
		peerlock.unlock();
	}
	u32 v0 = currentMIPS->r[MIPS_REG_V0];
	if (__IsInInterrupt()) ERROR_LOG(SCENET, "AfterMatchingMipsCall::run [ID=%i][Event=%d] is Returning Inside an Interrupt!", contextID, EventID);
	//SetMatchingInCallback(context, false);
	DEBUG_LOG(SCENET, "AfterMatchingMipsCall::run [ID=%i][Event=%d][%s] [cbId: %u][retV0: %08x]", contextID, EventID, mac2str((SceNetEtherAddr*)Memory::GetPointer(bufAddr)).c_str(), call.cbId, v0);
	if (Memory::IsValidAddress(bufAddr)) userMemory.Free(bufAddr);
	//call.setReturnValue(v0);
>>>>>>> f0ea8141
}

void AfterMatchingMipsCall::SetData(int ContextID, int eventId, u32_le BufAddr) {
	contextID = ContextID;
	EventID = eventId;
	bufAddr = BufAddr;
	peerlock.lock();
	context = findMatchingContext(ContextID);
	peerlock.unlock();
}

bool SetMatchingInCallback(SceNetAdhocMatchingContext* context, bool IsInCB) {
	if (context == NULL) return false;
	context->eventlock->lock(); //peerlock.lock();
	context->IsMatchingInCB = IsInCB;
	context->eventlock->unlock(); //peerlock.unlock();
	return IsInCB;
}

bool IsMatchingInCallback(SceNetAdhocMatchingContext* context) {
	bool inCB = false;
	if (context == NULL) return inCB;
	context->eventlock->lock(); //peerlock.lock();
	inCB = (context->IsMatchingInCB);
	context->eventlock->unlock(); //peerlock.unlock();
	return inCB;
}

void AfterAdhocMipsCall::DoState(PointerWrap & p) {
	auto s = p.Section("AfterAdhocMipsCall", 1, 4);
	if (!s)
		return;
	if (s >= 3) {
		Do(p, HandlerID);
		Do(p, EventID);
		Do(p, argsAddr);
	} else {
		HandlerID = -1;
		EventID = -1;
		argsAddr = 0;
	}
}

void AfterAdhocMipsCall::run(MipsCall& call) {
	u32 v0 = currentMIPS->r[MIPS_REG_V0];
	if (__IsInInterrupt()) ERROR_LOG(SCENET, "AfterAdhocMipsCall::run [ID=%i][Event=%d] is Returning Inside an Interrupt!", HandlerID, EventID);
	SetAdhocctlInCallback(false);
	DEBUG_LOG(SCENET, "AfterAdhocMipsCall::run [ID=%i][Event=%d] [cbId: %u][retV0: %08x]", HandlerID, EventID, call.cbId, v0);
	//call.setReturnValue(v0);
}

void AfterAdhocMipsCall::SetData(int handlerID, int eventId, u32_le ArgsAddr) {
	HandlerID = handlerID;
	EventID = eventId;
	argsAddr = ArgsAddr;
}

int SetAdhocctlInCallback(bool IsInCB) {
	std::lock_guard<std::recursive_mutex> adhocGuard(adhocEvtMtx);
	IsAdhocctlInCB += (IsInCB?1:-1);
	return IsAdhocctlInCB;
}

int IsAdhocctlInCallback() {
	std::lock_guard<std::recursive_mutex> adhocGuard(adhocEvtMtx);
	int inCB = IsAdhocctlInCB;
	return inCB;
}

// Make sure MIPS calls have been fully executed before the next notifyAdhocctlHandlers
void notifyAdhocctlHandlers(u32 flag, u32 error) {
	__UpdateAdhocctlHandlers(flag, error);
}

// Matching callback is void function: typedef void(*SceNetAdhocMatchingHandler)(int id, int event, SceNetEtherAddr * peer, int optlen, void * opt);
// Important! The MIPS call need to be fully executed before the next MIPS call invoked, as the game (ie. DBZ Tag Team) may need to prepare something for the next callback event to use
// Note: Must not lock peerlock within this function to prevent race-condition with other thread whos owning peerlock and trying to lock context->eventlock owned by this thread
<<<<<<< HEAD
void notifyMatchingHandler(SceNetAdhocMatchingContext * context, ThreadMessage * msg, void * opt, u32 &bufAddr, u32 &bufLen, u32_le * args) {
	//u32_le args[5] = { 0, 0, 0, 0, 0 };
	/*
	if ((s32)bufLen < (msg->optlen + 8)) {
		bufLen = msg->optlen + 8;
		if (Memory::IsValidAddress(bufAddr)) userMemory.Free(bufAddr);
		bufAddr = userMemory.Alloc(bufLen);
		INFO_LOG(SCENET, "MatchingHandler: Alloc(%i -> %i) = %08x", msg->optlen + 8, bufLen, bufAddr);
	}
	u8 * optPtr = Memory::GetPointer(bufAddr);
	*/

	u32_le dataLen = msg->optlen + 8;
	u32_le dataAddr = userMemory.Alloc(dataLen);
	VERBOSE_LOG(SCENET, "MatchingHandler: Alloc(%i -> %i) = %08x", msg->optlen + 8, dataLen, dataAddr);
	u8 * optPtr = Memory::GetPointer(dataAddr);

	memcpy(optPtr, &msg->mac, sizeof(msg->mac));
	if (msg->optlen > 0) memcpy(optPtr + 8, opt, msg->optlen);
	args[0] = context->id;
	args[1] = msg->opcode;
	args[2] = dataAddr; //bufAddr; // PSP_GetScratchpadMemoryBase() + 0x6000; 
	args[3] = msg->optlen;
	args[4] = args[2] + 8;
	args[5] = context->handler.entryPoint; //not part of callback argument, just borrowing a space to store callback address so i don't need to search the context first later
	
	context->eventlock->lock();
	context->IsMatchingInCB = true;
	context->eventlock->unlock();
	// ScheduleEvent_Threadsafe_Immediate seems to get mixed up with interrupt (returning from mipscall inside an interrupt) and getting invalid address before returning from interrupt
	__UpdateMatchingHandler((u64) args);

	// Make sure MIPS call have been fully executed before the next notifyMatchingHandler
	int count = 0;
	while (/*(after != NULL) &&*/ IsMatchingInCallback(context) && (count < 250)) {
		sleep_ms(1);
		count++;
	}
	if (count >= 250) {
		ERROR_LOG(SCENET, "MatchingHandler: Callback Failed to Return within %dms!", count);
		context->eventlock->lock();
		context->IsMatchingInCB = false;
		context->eventlock->unlock();
	} else {
		if (Memory::IsValidAddress(dataAddr)) userMemory.Free(dataAddr);
	}
	//sleep_ms(20); // Wait a little more (for context switching may be?) to prevent DBZ Tag Team from getting connection lost, but this will cause lags on Lord of Arcana
=======
void notifyMatchingHandler(SceNetAdhocMatchingContext * context, ThreadMessage * msg, void * opt, u32_le &bufAddr, u32_le &bufLen, u32_le * args) {
	// Don't share buffer address space with other mipscall in the queue since mipscalls aren't immediately executed
	MatchingArgs argsNew;
	u32_le dataBufLen = msg->optlen + 8; //max(bufLen, msg->optlen + 8);
	u32_le dataBufAddr = userMemory.Alloc(dataBufLen); // We will free this memory after returning from mipscall
	uint8_t * dataPtr = Memory::GetPointer(dataBufAddr);
	memcpy(dataPtr, &msg->mac, sizeof(msg->mac));
	if (msg->optlen > 0) 
		memcpy(dataPtr + 8, opt, msg->optlen);
	argsNew.data[0] = context->id;
	argsNew.data[1] = msg->opcode;
	argsNew.data[2] = dataBufAddr;
	argsNew.data[3] = msg->optlen;
	argsNew.data[4] = dataBufAddr + 8; // OptData Addr
	argsNew.data[5] = context->handler.entryPoint; //not part of callback argument, just borrowing a space to store callback address so i don't need to search the context first later
	
	// ScheduleEvent_Threadsafe_Immediate seems to get mixed up with interrupt (returning from mipscall inside an interrupt) and getting invalid address before returning from interrupt
	__UpdateMatchingHandler(argsNew);
>>>>>>> f0ea8141
}

void freeFriendsRecursive(SceNetAdhocctlPeerInfo * node, int32_t* count) {
	// End of List
	if (node == NULL) return;

	// Increase Recursion Depth
	freeFriendsRecursive(node->next, count);

	// Free Memory
	free(node);
	node = NULL;
	if (count != NULL) (*count)++;
}

void timeoutFriendsRecursive(SceNetAdhocctlPeerInfo * node, int32_t* count) {
	// End of List
	if (node == NULL) return;

	// Increase Recursion Depth
	timeoutFriendsRecursive(node->next, count);

	// Set last timestamp
	node->last_recv = 0;
	if (count != NULL) (*count)++;
}

void sendChat(std::string chatString) {
	SceNetAdhocctlChatPacketC2S chat;
	auto n = GetI18NCategory("Networking");
	chat.base.opcode = OPCODE_CHAT;
	//TODO check network inited, check send success or not, chatlog.pushback error on failed send, pushback error on not connected
	if (friendFinderRunning)
	{
		// Send Chat to Server 
		if (!chatString.empty()) {
			//maximum char allowed is 64 character for compability with original server (pro.coldbird.net)
			message = chatString.substr(0, 60); // 64 return chat variable corrupted is it out of memory?
			strcpy(chat.message, message.c_str());
			//Send Chat Messages
			if (IsSocketReady(metasocket, false, true) > 0) {
				int chatResult = send(metasocket, (const char*)&chat, sizeof(chat), MSG_NOSIGNAL);
				NOTICE_LOG(SCENET, "Send Chat %s to Adhoc Server", chat.message);
				name = g_Config.sNickName.c_str();
				chatLog.push_back(name.substr(0, 8) + ": " + chat.message);
				if (chatScreenVisible) {
					updateChatScreen = true;
				}
			}
		}
	}
	else {
		chatLog.push_back(n->T("You're in Offline Mode, go to lobby or online hall"));
		if (chatScreenVisible) {
			updateChatScreen = true;
		}
	}
}

std::vector<std::string> getChatLog() {
	// this log used by chat screen
	if (chatLog.size() > 50) {
		//erase the first 40 element limit the chatlog size
		chatLog.erase(chatLog.begin(), chatLog.begin() + 40);
	}
	return chatLog;
}

int friendFinder(){
	setCurrentThreadName("FriendFinder");
	auto n = GetI18NCategory("Networking");
	// Receive Buffer
	int rxpos = 0;
	uint8_t rx[1024];

	// Chat Packet
	SceNetAdhocctlChatPacketC2S chat;
	chat.base.opcode = OPCODE_CHAT;

	// Last Ping Time
	uint64_t lastping = 0;

	// Last Time Reception got updated
	uint64_t lastreceptionupdate = 0;

	uint64_t now;

	// Log Startup
	INFO_LOG(SCENET, "FriendFinder: Begin of Friend Finder Thread");

	// Resolve and cache AdhocServer DNS
	addrinfo* resolved = nullptr;
	std::string err;
	g_adhocServerIP.in.sin_addr.s_addr = INADDR_NONE;
	if (!net::DNSResolve(g_Config.proAdhocServer, "", &resolved, err)) {
		ERROR_LOG(SCENET, "DNS Error Resolving %s\n", g_Config.proAdhocServer.c_str());
		host->NotifyUserMessage(n->T("DNS Error Resolving ") + g_Config.proAdhocServer, 2.0f, 0x0000ff);
	}
	if (resolved) {
		for (auto ptr = resolved; ptr != NULL; ptr = ptr->ai_next) {
			switch (ptr->ai_family) {
			case AF_INET:
				g_adhocServerIP.in = *(sockaddr_in*)ptr->ai_addr;
				break;
			}
		}
		net::DNSResolveFree(resolved);
	}
	g_adhocServerIP.in.sin_port = htons(SERVER_PORT);

	// Finder Loop
	while (friendFinderRunning) {
		// Acquire Network Lock
		//_acquireNetworkLock();

<<<<<<< HEAD
		// Ping Server
		now = CoreTiming::GetGlobalTimeUsScaled(); //real_time_now()*1000000.0; // should be in microseconds, but it seems real_time_now() returns in seconds
		if (now - lastping >= PSP_ADHOCCTL_PING_TIMEOUT) { //100 // We need to use lower interval to prevent getting timeout at Pro Adhoc Server through internet
			// original code : ((sceKernelGetSystemTimeWide() - lastping) >= ADHOCCTL_PING_TIMEOUT)
			// Update Ping Time
			lastping = now;

			// Prepare Packet
			uint8_t opcode = OPCODE_PING;

			// Send Ping to Server, may failed with socket error 10054/10053 if someone else with the same IP already connected to AdHoc Server (the server might need to be modified to differentiate MAC instead of IP)
			int iResult = send(metasocket, (const char *)&opcode, 1, 0);
			/*if (iResult == SOCKET_ERROR) {
			ERROR_LOG(SCENET, "FriendFinder: Socket Error (%i) when sending OPCODE_PING", errno);
			//friendFinderRunning = false;
			}*/
=======
		// Reconnect when disconnected while Adhocctl is still inited
		if (metasocket == (int)INVALID_SOCKET && netAdhocctlInited) {
			if (g_Config.bEnableWlan) {
				if (initNetwork(&product_code) == 0) {
					networkInited = true;
					INFO_LOG(SCENET, "FriendFinder: Network [RE]Initialized");
				} 
				else {
					networkInited = false;
					shutdown(metasocket, SD_BOTH);
					closesocket(metasocket);
					metasocket = (int)INVALID_SOCKET;
				}
			}
>>>>>>> f0ea8141
		}

		if (networkInited) {
			// Ping Server
			now = time_now_d() * 1000000.0; // Use time_now_d()*1000000.0 instead of CoreTiming::GetGlobalTimeUsScaled() if the game gets disconnected from AdhocServer too soon when FPS wasn't stable
			// original code : ((sceKernelGetSystemTimeWide() - lastping) >= ADHOCCTL_PING_TIMEOUT)
			if (now - lastping >= PSP_ADHOCCTL_PING_TIMEOUT) { // We may need to use lower interval to prevent getting timeout at Pro Adhoc Server through internet
				// Prepare Packet
				uint8_t opcode = OPCODE_PING;

				// Send Ping to Server, may failed with socket error 10054/10053 if someone else with the same IP already connected to AdHoc Server (the server might need to be modified to differentiate MAC instead of IP)
				if (IsSocketReady(metasocket, false, true) > 0) {
					int iResult = send(metasocket, (const char*)&opcode, 1, MSG_NOSIGNAL);
					int error = errno;
					// KHBBS seems to be getting error 10053 often
					if (iResult == SOCKET_ERROR) {
						ERROR_LOG(SCENET, "FriendFinder: Socket Error (%i) when sending OPCODE_PING", error);
						if (error != EAGAIN && error != EWOULDBLOCK) {
							networkInited = false;
							shutdown(metasocket, SD_BOTH);
							closesocket(metasocket);
							metasocket = (int)INVALID_SOCKET;
							host->NotifyUserMessage(std::string(n->T("Disconnected from AdhocServer")) + " (" + std::string(n->T("Error")) + ": " + std::to_string(error) + ")", 2.0, 0x0000ff);
							// Mark all friends as timedout since we won't be able to detects disconnected friends anymore without being connected to Adhoc Server
							timeoutFriendsRecursive(friends);
						}
					}
					else {
						// Update Ping Time
						lastping = now;
						DEBUG_LOG(SCENET, "FriendFinder: Sending OPCODE_PING (%llu)", static_cast<unsigned long long>(now));
					}
				}
			}

			// Check for Incoming Data
			if (IsSocketReady(metasocket, true, false) > 0) {
				int received = recv(metasocket, (char*)(rx + rxpos), sizeof(rx) - rxpos, MSG_NOSIGNAL);

<<<<<<< HEAD
		// Handle Packets
		if (rxpos > 0) {
			// BSSID Packet
			if (rx[0] == OPCODE_CONNECT_BSSID) {
				INFO_LOG(SCENET, "FriendFinder: Incoming OPCODE_CONNECT_BSSID");
				// Enough Data available
				if(g_Config.bMOHH2hack) // Really bad, but works around MOHH2 timing issue
					sleep_ms(666*10); // Don't hurry, be happy, 5s wasn't enough, let's use a safe number
				if (rxpos >= (int)sizeof(SceNetAdhocctlConnectBSSIDPacketS2C)) {
					// Cast Packet
					SceNetAdhocctlConnectBSSIDPacketS2C * packet = (SceNetAdhocctlConnectBSSIDPacketS2C *)rx;
					// Update BSSID
					parameter.bssid.mac_addr = packet->mac;
					// Change State
					threadStatus = ADHOCCTL_STATE_CONNECTED;
					// Notify Event Handlers
					notifyAdhocctlHandlers(ADHOCCTL_EVENT_CONNECT, 0);
=======
				// Free Network Lock
				//_freeNetworkLock();
>>>>>>> f0ea8141

				// Received Data
				if (received > 0) {
					// Fix Position
					rxpos += received;

					// Log Incoming Traffic
					//printf("Received %d Bytes of Data from Server\n", received);
					INFO_LOG(SCENET, "Received %d Bytes of Data from Adhoc Server", received);
				}
			}

			// Handle Packets
			if (rxpos > 0) {
				// BSSID Packet
				if (rx[0] == OPCODE_CONNECT_BSSID) {
					// Enough Data available
					if (rxpos >= (int)sizeof(SceNetAdhocctlConnectBSSIDPacketS2C)) {
						// Cast Packet
						SceNetAdhocctlConnectBSSIDPacketS2C* packet = (SceNetAdhocctlConnectBSSIDPacketS2C*)rx;

						INFO_LOG(SCENET, "FriendFinder: Incoming OPCODE_CONNECT_BSSID [%s]", mac2str(&packet->mac).c_str());
						// Update User BSSID
						parameter.bssid.mac_addr = packet->mac; // This packet seems to contains Adhoc Group Creator's BSSID (similar to AP's BSSID) so it shouldn't get mixed up with local MAC address

						// From JPCSP: Some games have problems when the PSP_ADHOCCTL_EVENT_CONNECTED is sent too quickly after connecting to a network. The connection will be set CONNECTED with a small delay (200ms or 200us?)
						// Notify Event Handlers
						if (adhocctlCurrentMode == ADHOCCTL_MODE_GAMEMODE) {
							SceNetEtherAddr localMac;
							getLocalMac(&localMac);
							if (std::find_if(gameModeMacs.begin(), gameModeMacs.end(),
								[localMac](SceNetEtherAddr const& e) {
									return IsMatch(e, localMac);
								}) == gameModeMacs.end()) {
								// Arrange the order to be consistent on all players (Host on top), Starting from our self the rest of new players will be added to the back
								gameModeMacs.push_back(localMac);
							}
							else
								WARN_LOG(SCENET, "GameMode SelfMember [%s] Already Existed!", mac2str(&localMac).c_str());

							if (gameModeMacs.size() >= requiredGameModeMacs.size()) {
								//adhocctlState = ADHOCCTL_STATE_GAMEMODE;
								notifyAdhocctlHandlers(ADHOCCTL_EVENT_GAME, 0);
							}
						}
						else {
							//adhocctlState = ADHOCCTL_STATE_CONNECTED;
							notifyAdhocctlHandlers(ADHOCCTL_EVENT_CONNECT, 0);
						}

						// Give time a little time
						//sceKernelDelayThread(adhocEventDelayMS * 1000);
						//sleep_ms(adhocEventDelayMS);

						// Move RX Buffer
						memmove(rx, rx + sizeof(SceNetAdhocctlConnectBSSIDPacketS2C), sizeof(rx) - sizeof(SceNetAdhocctlConnectBSSIDPacketS2C));

						// Fix RX Buffer Length
						rxpos -= sizeof(SceNetAdhocctlConnectBSSIDPacketS2C);
					}
				}

				// Chat Packet
				else if (rx[0] == OPCODE_CHAT) {
					// Enough Data available
					if (rxpos >= (int)sizeof(SceNetAdhocctlChatPacketS2C)) {
						// Cast Packet
						SceNetAdhocctlChatPacketS2C* packet = (SceNetAdhocctlChatPacketS2C*)rx;
						INFO_LOG(SCENET, "FriendFinder: Incoming OPCODE_CHAT");

						// Fix strings with null-terminated
						packet->name.data[ADHOCCTL_NICKNAME_LEN - 1] = 0;
						packet->base.message[ADHOCCTL_MESSAGE_LEN - 1] = 0;

						// Add Incoming Chat to HUD
						NOTICE_LOG(SCENET, "Received chat message %s", packet->base.message);
						incoming = "";
						name = (char*)packet->name.data;
						incoming.append(name.substr(0, 8));
						incoming.append(": ");
						incoming.append((char*)packet->base.message);
						chatLog.push_back(incoming);
						//im new to pointer btw :( doesn't know its safe or not this should update the chat screen when data coming
						if (chatScreenVisible) {
							updateChatScreen = true;
						}
						else {
							if (newChat < 50) {
								newChat += 1;
							}
						}

						// Move RX Buffer
						memmove(rx, rx + sizeof(SceNetAdhocctlChatPacketS2C), sizeof(rx) - sizeof(SceNetAdhocctlChatPacketS2C));

						// Fix RX Buffer Length
						rxpos -= sizeof(SceNetAdhocctlChatPacketS2C);
					}
				}

				// Connect Packet
				else if (rx[0] == OPCODE_CONNECT) {
					// Enough Data available
					if (rxpos >= (int)sizeof(SceNetAdhocctlConnectPacketS2C)) {
						// Cast Packet
						SceNetAdhocctlConnectPacketS2C* packet = (SceNetAdhocctlConnectPacketS2C*)rx;

						// Fix strings with null-terminated
						packet->name.data[ADHOCCTL_NICKNAME_LEN - 1] = 0;

						// Log Incoming Peer
                        u32_le ipaddr = packet->ip;
						INFO_LOG(SCENET, "FriendFinder: Incoming OPCODE_CONNECT [%s][%s][%s]", mac2str(&packet->mac).c_str(), inet_ntoa(*(in_addr*)&ipaddr), packet->name.data);

						// Add User
						addFriend(packet);

						// Make sure GameMode participants are all joined (including self MAC)
						if (adhocctlCurrentMode == ADHOCCTL_MODE_GAMEMODE) {
							if (std::find_if(gameModeMacs.begin(), gameModeMacs.end(),
								[packet](SceNetEtherAddr const& e) {
									return IsMatch(e, packet->mac);
								}) == gameModeMacs.end()) {
								// Arrange the order to be consistent on all players (Host on top), Existing players are sent in reverse by AdhocServer
								SceNetEtherAddr localMac;
								getLocalMac(&localMac);
								auto it = std::find_if(gameModeMacs.begin(), gameModeMacs.end(),
									[localMac](SceNetEtherAddr const& e) {
										return IsMatch(e, localMac);
									});
								// Starting from our self the rest of new players will be added to the back
								if (it != gameModeMacs.end()) {
									gameModeMacs.push_back(packet->mac);
								}
								else {
									it = gameModeMacs.begin() + 1;
									gameModeMacs.insert(it, packet->mac);
								}
							}
							else
								WARN_LOG(SCENET, "GameMode Member [%s] Already Existed!", mac2str(&packet->mac).c_str());

							// From JPCSP: Join complete when all the required MACs have joined
							if (requiredGameModeMacs.size() > 0 && gameModeMacs.size() >= requiredGameModeMacs.size()) {
								// TODO: Should we replace gameModeMacs contents with requiredGameModeMacs contents to make sure they are in the same order with macs from sceNetAdhocctlCreateEnterGameMode? But may not be consistent with the list on client side!
								//gameModeMacs = requiredGameModeMacs;
								//adhocctlState = ADHOCCTL_STATE_GAMEMODE;
								notifyAdhocctlHandlers(ADHOCCTL_EVENT_GAME, 0);
							}
						}

						// Update HUD User Count
						incoming = "";
						incoming.append((char*)packet->name.data);
						incoming.append(" Joined ");
						//do we need ip?
						//joined.append((char *)packet->ip);
						chatLog.push_back(incoming);
						//im new to pointer btw :( doesn't know its safe or not this should update the chat screen when data coming
						if (chatScreenVisible) {
							updateChatScreen = true;
						}

#ifdef LOCALHOST_AS_PEER
						setUserCount(getActivePeerCount());
#else
						// setUserCount(getActivePeerCount()+1);
#endif

					// Move RX Buffer
						memmove(rx, rx + sizeof(SceNetAdhocctlConnectPacketS2C), sizeof(rx) - sizeof(SceNetAdhocctlConnectPacketS2C));

						// Fix RX Buffer Length
						rxpos -= sizeof(SceNetAdhocctlConnectPacketS2C);
					}
				}

				// Disconnect Packet
				else if (rx[0] == OPCODE_DISCONNECT) {
					// Enough Data available
					if (rxpos >= (int)sizeof(SceNetAdhocctlDisconnectPacketS2C)) {
						// Cast Packet
						SceNetAdhocctlDisconnectPacketS2C* packet = (SceNetAdhocctlDisconnectPacketS2C*)rx;

						DEBUG_LOG(SCENET, "FriendFinder: OPCODE_DISCONNECT");

						// Log Incoming Peer Delete Request
						INFO_LOG(SCENET, "FriendFinder: Incoming Peer Data Delete Request...");

						/*if (adhocctlCurrentMode == ADHOCCTL_MODE_GAMEMODE) {
							auto peer = findFriendByIP(packet->ip);
							gameModeMacs.erase(std::remove_if(gameModeMacs.begin(), gameModeMacs.end(),
								[peer](auto const& e) {
									return IsMatch(e, peer->mac_addr);
								}), gameModeMacs.end());
						}*/

						// Delete User by IP, should delete by MAC since IP can be shared (behind NAT) isn't?
						deleteFriendByIP(packet->ip);

						// Update HUD User Count
#ifdef LOCALHOST_AS_PEER
						setUserCount(_getActivePeerCount());
#else
					//setUserCount(_getActivePeerCount()+1);
#endif

					// Move RX Buffer
						memmove(rx, rx + sizeof(SceNetAdhocctlDisconnectPacketS2C), sizeof(rx) - sizeof(SceNetAdhocctlDisconnectPacketS2C));

						// Fix RX Buffer Length
						rxpos -= sizeof(SceNetAdhocctlDisconnectPacketS2C);
					}
				}

				// Scan Packet
				else if (rx[0] == OPCODE_SCAN) {
					// Enough Data available
					if (rxpos >= (int)sizeof(SceNetAdhocctlScanPacketS2C)) {
						// Cast Packet
						SceNetAdhocctlScanPacketS2C* packet = (SceNetAdhocctlScanPacketS2C*)rx;

						DEBUG_LOG(SCENET, "FriendFinder: OPCODE_SCAN");

						// Log Incoming Network Information
						INFO_LOG(SCENET, "Incoming Group Information...");

						// Multithreading Lock
						peerlock.lock();

						// Allocate Structure Data
						SceNetAdhocctlScanInfo* group = (SceNetAdhocctlScanInfo*)malloc(sizeof(SceNetAdhocctlScanInfo));

						// Allocated Structure Data
						if (group != NULL) {
							// Clear Memory, should this be done only when allocating new group?
							memset(group, 0, sizeof(SceNetAdhocctlScanInfo));

							// Link to existing Groups
							group->next = newnetworks;

							// Copy Group Name
							group->group_name = packet->group;

							// Set Group Host
							group->bssid.mac_addr = packet->mac;

							// Set group parameters
							// Since 0 is not a valid active channel we fake the channel for Automatic Channel (JPCSP use 11 as default). Ridge Racer 2 will ignore any groups with channel 0 or that doesn't matched with channel value returned from sceUtilityGetSystemParamInt (which mean sceUtilityGetSystemParamInt must not return channel 0 when connected to a network?)
							group->channel = parameter.channel; //(parameter.channel == PSP_SYSTEMPARAM_ADHOC_CHANNEL_AUTOMATIC) ? defaultWlanChannel : parameter.channel;
							group->mode = adhocctlCurrentMode;

							// Link into Group List
							newnetworks = group;
						}

						// Multithreading Unlock
						peerlock.unlock();

						// Move RX Buffer
						memmove(rx, rx + sizeof(SceNetAdhocctlScanPacketS2C), sizeof(rx) - sizeof(SceNetAdhocctlScanPacketS2C));

						// Fix RX Buffer Length
						rxpos -= sizeof(SceNetAdhocctlScanPacketS2C);
					}
				}

				// Scan Complete Packet
				else if (rx[0] == OPCODE_SCAN_COMPLETE) {
					DEBUG_LOG(SCENET, "FriendFinder: OPCODE_SCAN_COMPLETE");
					// Log Scan Completion
					INFO_LOG(SCENET, "FriendFinder: Incoming Scan complete response...");

					// Reset current networks to prevent disbanded host to be listed again
					peerlock.lock();
					if (networks != newnetworks) {
						freeGroupsRecursive(networks);
						networks = newnetworks;
					}
					newnetworks = NULL;
					peerlock.unlock();

					// Notify Event Handlers
					notifyAdhocctlHandlers(ADHOCCTL_EVENT_SCAN, 0);

					// Move RX Buffer
					memmove(rx, rx + 1, sizeof(rx) - 1);

					// Fix RX Buffer Length
					rxpos -= 1;
				}
			}
		}
		// This delay time should be 100ms when there is an event otherwise 500ms ?
		sleep_ms(10); // Using 1ms for faster response just like AdhocServer?

		// Don't do anything if it's paused, otherwise the log will be flooded
		while (Core_IsStepping() && coreState != CORE_POWERDOWN && friendFinderRunning) sleep_ms(10);
	}

	// Groups/Networks should be deallocated isn't?

	// Prevent the games from having trouble to reInitiate Adhoc (the next NetInit -> PdpCreate after NetTerm)
	adhocctlState = ADHOCCTL_STATE_DISCONNECTED;

	// Log Shutdown
	INFO_LOG(SCENET, "FriendFinder: End of Friend Finder Thread");

	// Return Success
	return 0;
}

int getActivePeerCount(const bool excludeTimedout) {
	// Counter
	int count = 0;

	// #ifdef LOCALHOST_AS_PEER
	// // Increase for Localhost
	// count++;
	// #endif

	// Peer Reference
	SceNetAdhocctlPeerInfo * peer = friends;

	// Iterate Peers
	for (; peer != NULL; peer = peer->next) {
		// Increase Counter, Should we exclude peers pending for timed out?
		if (!excludeTimedout || peer->last_recv != 0)
			count++;
	}

	// Return Result
	return count;
}

int getLocalIp(sockaddr_in* SocketAddress) {
	if (metasocket != (int)INVALID_SOCKET) {
		struct sockaddr_in localAddr;
		localAddr.sin_addr.s_addr = INADDR_ANY;
		socklen_t addrLen = sizeof(localAddr);
		int ret = getsockname(metasocket, (struct sockaddr*)&localAddr, &addrLen);
		if (SOCKET_ERROR != ret) {
			if (isLocalServer) {
				localAddr.sin_addr = g_localhostIP.in.sin_addr;
			}
			SocketAddress->sin_addr = localAddr.sin_addr;
			return 0;
		}
	}

// Fallback if not connected to AdhocServer
#if defined(_WIN32)
	// Get local host name
<<<<<<< HEAD
	char szHostName[256] = ""; //128
=======
	char szHostName[256] = "";
>>>>>>> f0ea8141

	if (::gethostname(szHostName, sizeof(szHostName))) {
		// Error handling 
	}
	// Get local IP addresses
<<<<<<< HEAD
	struct hostent *pHost = 0;
	pHost = ::gethostbyname(szHostName);
	if(pHost) {
		memcpy(&SocketAddress->sin_addr, pHost->h_addr_list[0], pHost->h_length);
		if (/*PPSSPP_ID > 1 && SocketAddress->sin_addr.S_un.S_un_b.s_b1 == 0x7f*/isLocalServer) {
			//SocketAddress->sin_addr.S_un.S_un_b.s_b4 = PPSSPP_ID;
			SocketAddress->sin_addr = ((sockaddr_in *)&localIP)->sin_addr;
=======
	struct hostent* pHost = 0;
	pHost = ::gethostbyname(szHostName); // On Non-Windows (UNIX/POSIX) gethostbyname("localhost") will always returns a useless 127.0.0.1, while on Windows it returns LAN IP when available
	if (pHost) {
		memcpy(&SocketAddress->sin_addr, pHost->h_addr_list[0], pHost->h_length);
		if (isLocalServer) {
			SocketAddress->sin_addr = g_localhostIP.in.sin_addr;
>>>>>>> f0ea8141
		}
		return 0;
	}
	return -1;
<<<<<<< HEAD
#else
	//memcpy(&SocketAddress->sin_addr, &localip, sizeof(uint32_t));
	//return 0;
	char szHostName[256] = "";
	gethostname(szHostName, sizeof(szHostName));
	struct hostent *pHost = 0;
	pHost = gethostbyname(szHostName);
	if (pHost) {
		memcpy(&SocketAddress->sin_addr, pHost->h_addr_list[0], pHost->h_length);
		if (/*PPSSPP_ID > 1 && SocketAddress->sin_addr.S_un.S_un_b.s_b1 == 0x7f*/isLocalServer) {
			//SocketAddress->sin_addr.S_un.S_un_b.s_b4 = PPSSPP_ID;
			SocketAddress->sin_addr = ((sockaddr_in *)&localIP)->sin_addr;
		}
		return 0;
	}
	//SocketAddress->sin_addr.s_addr = inet_addr("127.0.0.1"); //192.168.12.1
=======

#elif defined(getifaddrs) // On Android: Requires __ANDROID_API__ >= 24
	struct ifaddrs* ifAddrStruct = NULL;
	struct ifaddrs* ifa = NULL;

	getifaddrs(&ifAddrStruct);
	if (ifAddrStruct != NULL) {
		for (ifa = ifAddrStruct; ifa != NULL; ifa = ifa->ifa_next) {
			if (!ifa->ifa_addr) {
				continue;
			}
			if (ifa->ifa_addr->sa_family == AF_INET) { // check it is IP4
				// is a valid IP4 Address
				SocketAddress->sin_addr = ((struct sockaddr_in*)ifa->ifa_addr)->sin_addr;
				break;
			}
		}
		freeifaddrs(ifAddrStruct);
		if (isLocalServer) {
			SocketAddress->sin_addr = g_localhostIP.in.sin_addr;
		}
		return 0;
	}
	return -1;

#else // Alternative way
	int sock = socket(AF_INET, SOCK_DGRAM, 0);
	if (sock != SOCKET_ERROR) {
		const char* kGoogleDnsIp = "8.8.8.8"; // Needs to be an IP string so it can be resolved as fast as possible to IP, doesn't need to be reachable
		uint16_t kDnsPort = 53;
		struct sockaddr_in serv;
		memset(&serv, 0, sizeof(serv));
		serv.sin_family = AF_INET;
		serv.sin_addr.s_addr = inet_addr(kGoogleDnsIp);
		serv.sin_port = htons(kDnsPort);

		int err = connect(sock, (const sockaddr*)&serv, sizeof(serv));
		if (err != SOCKET_ERROR) {
			sockaddr_in name;
			socklen_t namelen = sizeof(name);
			err = getsockname(sock, (sockaddr*)&name, &namelen);
			if (err != SOCKET_ERROR) {
				SocketAddress->sin_addr = name.sin_addr; // May be we should cache this so it doesn't need to use connect all the time, or even better cache it when connecting to adhoc server to get an accurate IP
				closesocket(sock);
				if (isLocalServer) {
					SocketAddress->sin_addr = g_localhostIP.in.sin_addr;
				}
				return 0;
			}
		}
		closesocket(sock);
	}
>>>>>>> f0ea8141
	return -1;
#endif
}

uint32_t getLocalIp(int sock) {
	struct sockaddr_in localAddr;
	localAddr.sin_addr.s_addr = INADDR_ANY;
	socklen_t addrLen = sizeof(localAddr);
	getsockname(sock, (struct sockaddr*)&localAddr, &addrLen);
<<<<<<< HEAD
	if (/*PPSSPP_ID > 1 && localAddr.sin_addr.S_un.S_un_b.s_b1 == 0x7f*/isLocalServer) {
		//localAddr.sin_addr.S_un.S_un_b.s_b4 = PPSSPP_ID;
		localAddr.sin_addr = ((sockaddr_in *)&localIP)->sin_addr;
=======
	if (isLocalServer) {
		localAddr.sin_addr = g_localhostIP.in.sin_addr;
>>>>>>> f0ea8141
	}
	return localAddr.sin_addr.s_addr;
}

static std::vector<std::pair<uint32_t, uint32_t>> InitPrivateIPRanges() {
	struct sockaddr_in saNet, saMask;
	std::vector<std::pair<uint32_t, uint32_t>> ip_ranges;

	if (1 == inet_pton(AF_INET, "192.168.0.0", &(saNet.sin_addr)) && 1 == inet_pton(AF_INET, "255.255.0.0", &(saMask.sin_addr)))
		ip_ranges.push_back({saNet.sin_addr.s_addr, saMask.sin_addr.s_addr});
	if (1 == inet_pton(AF_INET, "172.16.0.0", &(saNet.sin_addr)) && 1 == inet_pton(AF_INET, "255.240.0.0", &(saMask.sin_addr)))
		ip_ranges.push_back({ saNet.sin_addr.s_addr, saMask.sin_addr.s_addr });
	if (1 == inet_pton(AF_INET, "10.0.0.0", &(saNet.sin_addr)) && 1 == inet_pton(AF_INET, "255.0.0.0", &(saMask.sin_addr)))
		ip_ranges.push_back({ saNet.sin_addr.s_addr, saMask.sin_addr.s_addr });
	if (1 == inet_pton(AF_INET, "127.0.0.0", &(saNet.sin_addr)) && 1 == inet_pton(AF_INET, "255.0.0.0", &(saMask.sin_addr)))
		ip_ranges.push_back({ saNet.sin_addr.s_addr, saMask.sin_addr.s_addr });
	if (1 == inet_pton(AF_INET, "169.254.0.0", &(saNet.sin_addr)) && 1 == inet_pton(AF_INET, "255.255.0.0", &(saMask.sin_addr)))
		ip_ranges.push_back({ saNet.sin_addr.s_addr, saMask.sin_addr.s_addr });

	return ip_ranges;
}

bool isPrivateIP(uint32_t ip) {
	static const std::vector<std::pair<uint32_t, uint32_t>> ip_ranges = InitPrivateIPRanges();
	for (auto ipRange : ip_ranges) {
		if ((ip & ipRange.second) == (ipRange.first & ipRange.second)) // We can just use ipRange.first directly if it's already correctly formatted
			return true;
	}
	return false;
}

void getLocalMac(SceNetEtherAddr * addr){
	// Read MAC Address from config
	uint8_t mac[ETHER_ADDR_LEN] = {0};
	if (PPSSPP_ID > 1) {
		memset(&mac, PPSSPP_ID, sizeof(mac));
<<<<<<< HEAD
	} else if (!ParseMacAddress(g_Config.sMACAddress.c_str(), mac)) {
=======
		// Making sure the 1st 2-bits on the 1st byte of OUI are zero to prevent issue with some games (ie. Gran Turismo)
		mac[0] &= 0xfc;
	}
	else
	if (!ParseMacAddress(g_Config.sMACAddress.c_str(), mac)) {
>>>>>>> f0ea8141
		ERROR_LOG(SCENET, "Error parsing mac address %s", g_Config.sMACAddress.c_str());
		memset(&mac, 0, sizeof(mac));
	}
	memcpy(addr, mac, ETHER_ADDR_LEN);
}

uint16_t getLocalPort(int sock) {
	struct sockaddr_in localAddr;
	localAddr.sin_port = 0;
	socklen_t addrLen = sizeof(localAddr);
	getsockname(sock, (struct sockaddr*)&localAddr, &addrLen);
	return ntohs(localAddr.sin_port);
}

u_long getAvailToRecv(int sock) {
	u_long n = 0; // Typical MTU size is 1500
#if defined(_WIN32) // May not be available on all platform
	ioctlsocket(sock, FIONREAD, &n);
#else
	ioctl(sock, FIONREAD, &n);
#endif
	return n;
}

int getSockMaxSize(int udpsock) {
	int n = PSP_ADHOC_PDP_MTU; // Typical MTU size is 1500
#if defined(SO_MAX_MSG_SIZE) // May not be available on all platform
	socklen_t m = sizeof(n);
	getsockopt(udpsock, SOL_SOCKET, SO_MAX_MSG_SIZE, (char*)&n, &m);
#endif
	return n;
}

int getSockBufferSize(int sock, int opt) { // opt = SO_RCVBUF/SO_SNDBUF
	int n = PSP_ADHOC_PDP_MFS; // 16384;
	socklen_t m = sizeof(n);
	getsockopt(sock, SOL_SOCKET, opt, (char *)&n, &m); // in linux the value is twice of the value being set using setsockopt
	return (n/2);
}

int setSockBufferSize(int sock, int opt, int size) { // opt = SO_RCVBUF/SO_SNDBUF
	int n = size; // 8192; //16384
	return setsockopt(sock, SOL_SOCKET, opt, (char *)&n, sizeof(n));
}

int setSockTimeout(int sock, int opt, unsigned long timeout_usec) { // opt = SO_SNDTIMEO/SO_RCVTIMEO
	if (timeout_usec > 0 && timeout_usec < minSocketTimeoutUS) timeout_usec = minSocketTimeoutUS; // Override timeout for high latency multiplayer
#if defined(_WIN32)
	unsigned long optval = timeout_usec / 1000UL;
	if (timeout_usec > 0 && optval == 0) optval = 1; // Since there are games that use 100 usec timeout, we should set it to minimum value on Windows (1 msec) instead of using 0 (0 = indefinitely timeout)
#elif defined(__APPLE__)
	struct timeval optval;
	optval.tv_sec = static_cast<long>(timeout_usec) / 1000000L;
	optval.tv_usec = static_cast<long>(timeout_usec) % 1000000L;
#else
	struct timeval optval = { static_cast<long>(timeout_usec) / 1000000L, static_cast<long>(timeout_usec) % 1000000L };
#endif
	return setsockopt(sock, SOL_SOCKET, opt, (char*)&optval, sizeof(optval));
}

int getSockNoDelay(int tcpsock) { 
	int opt = 0;
	socklen_t optlen = sizeof(opt);
	getsockopt(tcpsock, IPPROTO_TCP, TCP_NODELAY, (char*)&opt, &optlen);
	return opt;
}

int setSockNoDelay(int tcpsock, int flag) {
	int opt = flag;
	return setsockopt(tcpsock, IPPROTO_TCP, TCP_NODELAY, (char*)&opt, sizeof(opt));
}

int setSockNoSIGPIPE(int sock, int flag) {
	// Set SIGPIPE when supported (ie. BSD/MacOS X)
	int opt = flag;
#if defined(SO_NOSIGPIPE)
	return setsockopt(sock, SOL_SOCKET, SO_NOSIGPIPE, (void*)&opt, sizeof(opt));
#endif
	return -1;
}

int setSockReuseAddrPort(int sock) {
	int opt = 1;
	// Should we set SO_BROADCAST too for SO_REUSEADDR to works like SO_REUSEPORT ?
	// Set SO_REUSEPORT also when supported (ie. Android)
#if defined(SO_REUSEPORT)
	setsockopt(sock, SOL_SOCKET, SO_REUSEPORT, (const char*)&opt, sizeof(opt));
#endif
	return setsockopt(sock, SOL_SOCKET, SO_REUSEADDR, (const char*)&opt, sizeof(opt));
}

#if !defined(TCP_KEEPIDLE)
#define TCP_KEEPIDLE	TCP_KEEPALIVE //TCP_KEEPIDLE on Linux is equivalent to TCP_KEEPALIVE on macOS
#endif
int setSockKeepAlive(int sock, bool keepalive, const int keepinvl, const int keepcnt, const int keepidle) {
	int optval = keepalive ? 1 : 0;
	int optlen = sizeof(optval);
	int result = setsockopt(sock, SOL_SOCKET, SO_KEEPALIVE, (char*)&optval, optlen);
	if (result == 0 && keepalive) {
		if (getsockopt(sock, SOL_SOCKET, SO_TYPE, (char*)&optval, (socklen_t*)&optlen) == 0 && optval == SOCK_STREAM) {
			optlen = sizeof(optval);
			optval = keepidle; //180 sec
			setsockopt(sock, IPPROTO_TCP, TCP_KEEPIDLE, (char*)&optval, optlen);		
			optval = keepinvl; //60 sec
			setsockopt(sock, IPPROTO_TCP, TCP_KEEPINTVL, (char*)&optval, optlen);
			optval = keepcnt; //20
			setsockopt(sock, IPPROTO_TCP, TCP_KEEPCNT, (char*)&optval, optlen);
		}
	}
	return result;
}

/**
* Return the Number of Players with the chosen Nickname in the Local Users current Network
* @param nickname To-be-searched Nickname
* @return Number of matching Players
*/
int getNicknameCount(const char * nickname)
{
	// Counter
	int count = 0;

	// Local Nickname Matches
	if (strncmp((char *)&parameter.nickname.data, nickname, ADHOCCTL_NICKNAME_LEN) == 0) count++;

	// Peer Reference
	SceNetAdhocctlPeerInfo * peer = friends;

	// Iterate Peers
	for (; peer != NULL; peer = peer->next)
	{
		// Match found
		if (strncmp((char *)&peer->nickname.data, nickname, ADHOCCTL_NICKNAME_LEN) == 0) count++;
	}

	// Return Result
	return count;
}

/**
* PDP Socket Counter
* @return Number of internal PDP Sockets
*/
int getPDPSocketCount()
{
	// Socket Counter
	int counter = 0;

	// Count Sockets
	for (int i = 0; i < MAX_SOCKET; i++) 
		if (adhocSockets[i] != NULL && adhocSockets[i]->type == SOCK_PDP) 
			counter++;

	// Return Socket Count
	return counter;
}

int getPTPSocketCount() {
	// Socket Counter
	int counter = 0;

	// Count Sockets
	for (int i = 0; i < MAX_SOCKET; i++)
		if (adhocSockets[i] != NULL && adhocSockets[i]->type == SOCK_PTP)
			counter++;

	// Return Socket Count
	return counter;
}

int initNetwork(SceNetAdhocctlAdhocId *adhoc_id){
	auto n = GetI18NCategory("Networking");
	int iResult = 0;
	metasocket = (int)INVALID_SOCKET;
	metasocket = socket(AF_INET, SOCK_STREAM, IPPROTO_TCP);
	if (metasocket == INVALID_SOCKET){
		ERROR_LOG(SCENET, "Invalid socket");
		return SOCKET_ERROR;
	}
	setSockKeepAlive(metasocket, true);
	// Disable Nagle Algo to prevent delaying small packets
	setSockNoDelay(metasocket, 1);
	// Switch to Nonblocking Behaviour
	changeBlockingMode(metasocket, 1);

	// If Server is at localhost Try to Bind socket to specific adapter before connecting to prevent 2nd instance being recognized as already existing 127.0.0.1 by AdhocServer
	// (may not works in WinXP/2003 for IPv4 due to "Weak End System" model)
	if (((uint8_t*)&g_adhocServerIP.in.sin_addr.s_addr)[0] == 0x7f) { // (serverIp.S_un.S_un_b.s_b1 == 0x7f) 
		int on = 1;
		setsockopt(metasocket, SOL_SOCKET, SO_DONTROUTE, (const char*)&on, sizeof(on));
		setSockReuseAddrPort(metasocket);

		g_localhostIP.in.sin_port = 0;
		// Bind Local Address to Socket
		iResult = bind(metasocket, &g_localhostIP.addr, sizeof(sockaddr));
		if (iResult == SOCKET_ERROR) {
			ERROR_LOG(SCENET, "Bind to alternate localhost[%s] failed(%i).", inet_ntoa(g_localhostIP.in.sin_addr), iResult);
			host->NotifyUserMessage(std::string(n->T("Failed to Bind Localhost IP")) + " " + inet_ntoa(g_localhostIP.in.sin_addr), 2.0, 0x0000ff);
		}
	}

	freeaddrinfo(resultAddr);

	// If Server is at localhost Try to Bind socket to specific adapter before connecting 
	// (may not works in WinXP/2003 for IPv4 due to "Weak End System" model)
	if ((serverIp.s_addr & 0xff) == 0x7f) { //serverIp.S_un.S_un_b.s_b1 == 0x7f
		int on = 1;
		setsockopt(metasocket, SOL_SOCKET, SO_REUSEADDR, (const char*)&on, sizeof(on));
		setsockopt(metasocket, SOL_SOCKET, SO_DONTROUTE, (const char*)&on, sizeof(on));
		// Prepare Local Address Information
		/*
		struct sockaddr_in local;
		memset(&local, 0, sizeof(local));
		local.sin_family = AF_INET;
		local.sin_addr = serverIp;
		local.sin_addr.S_un.S_un_b.s_b4 = PPSSPP_ID;
		//local.sin_port = 0;
		*/
		((struct sockaddr_in *)&localIP)->sin_port = 0;
		// Bind Local Address to Socket
		iResult = bind(metasocket, (struct sockaddr *)&localIP, sizeof(sockaddr));
		if (iResult == SOCKET_ERROR) {
			ERROR_LOG(SCENET, "Bind to alternate localhost[%s] failed(%i).", inet_ntoa(((struct sockaddr_in *)&localIP)->sin_addr), iResult);
		}
		//serverIp = local.sin_addr;
	}
	
	// Default/Initial Network Parameters
	memset(&parameter, 0, sizeof(parameter));
	strncpy((char *)&parameter.nickname.data, g_Config.sNickName.c_str(), ADHOCCTL_NICKNAME_LEN);
	parameter.nickname.data[ADHOCCTL_NICKNAME_LEN - 1] = 0;
	parameter.channel = g_Config.iWlanAdhocChannel;
	// Assign a Valid Channel when connected to AP/Adhoc if it's Auto. JPCSP use 11 as default for Auto (Commonly for Auto: 1, 6, 11)
	if (parameter.channel == PSP_SYSTEMPARAM_ADHOC_CHANNEL_AUTOMATIC) parameter.channel = defaultWlanChannel; // Faked Active channel to default channel
	getLocalMac(&parameter.bssid.mac_addr);
	
	// Default ProductId
	product_code.type = adhoc_id->type;
	memcpy(product_code.data, adhoc_id->data, ADHOCCTL_ADHOCID_LEN);

	// Don't need to connect if AdhocServer DNS was not resolved
	if (g_adhocServerIP.in.sin_addr.s_addr == INADDR_NONE)
		return -1;

	// Connect to Adhoc Server
	int errorcode = 0;
	int cnt = 0;
	iResult = connect(metasocket, &g_adhocServerIP.addr, sizeof(g_adhocServerIP));
	errorcode = errno;

	if (iResult == SOCKET_ERROR && errorcode != EISCONN) {
		u64 startTime = (u64)(time_now_d() * 1000.0);
		while (IsSocketReady(metasocket, false, true) <= 0) {
			u64 now = (u64)(time_now_d() * 1000.0);
			if (coreState == CORE_POWERDOWN) return iResult;
			if (now - startTime > adhocDefaultTimeout) break;
			sleep_ms(10);
		}
		if (IsSocketReady(metasocket, false, true) <= 0) {
			ERROR_LOG(SCENET, "Socket error (%i) when connecting to AdhocServer [%s/%s:%u]", errorcode, g_Config.proAdhocServer.c_str(), inet_ntoa(g_adhocServerIP.in.sin_addr), ntohs(g_adhocServerIP.in.sin_port));
			host->NotifyUserMessage(n->T("Failed to connect to Adhoc Server"), 1.0f, 0x0000ff);
			return iResult;
		}
	}

	// Prepare Login Packet
	SceNetAdhocctlLoginPacketC2S packet;
	packet.base.opcode = OPCODE_LOGIN;
	SceNetEtherAddr addres;
	getLocalMac(&addres);
	packet.mac = addres;
	strncpy((char *)&packet.name.data, g_Config.sNickName.c_str(), ADHOCCTL_NICKNAME_LEN);
	packet.name.data[ADHOCCTL_NICKNAME_LEN - 1] = 0;
	memcpy(packet.game.data, adhoc_id->data, ADHOCCTL_ADHOCID_LEN);

	IsSocketReady(metasocket, false, true, nullptr, adhocDefaultTimeout * 1000);
	int sent = send(metasocket, (char*)&packet, sizeof(packet), MSG_NOSIGNAL);
	if (sent > 0) {
		socklen_t addrLen = sizeof(LocalIP);
		memset(&LocalIP, 0, addrLen);
		getsockname(metasocket, &LocalIP, &addrLen);
		host->NotifyUserMessage(n->T("Network Initialized"), 1.0);
		return 0;
	}
	else{
		return SOCKET_ERROR;
	}
}

bool isZeroMAC(const SceNetEtherAddr* addr) {
	return (memcmp(addr->data, "\x00\x00\x00\x00\x00\x00", ETHER_ADDR_LEN) == 0);
}

bool isBroadcastMAC(const SceNetEtherAddr * addr) {
	return (memcmp(addr->data, "\xFF\xFF\xFF\xFF\xFF\xFF", ETHER_ADDR_LEN) == 0);
}

bool resolveIP(uint32_t ip, SceNetEtherAddr * mac) {
	sockaddr_in addr;
	getLocalIp(&addr);
	uint32_t localIp = addr.sin_addr.s_addr;

<<<<<<< HEAD
	if (ip == localIp || ip == ((sockaddr_in *)&localIP)->sin_addr.s_addr) {
=======
	if (ip == localIp || ip == g_localhostIP.in.sin_addr.s_addr) {
>>>>>>> f0ea8141
		getLocalMac(mac);
		return true;
	}

	// Multithreading Lock
	peerlock.lock();

	// Peer Reference
	SceNetAdhocctlPeerInfo * peer = friends;

	// Iterate Peers
	for (; peer != NULL; peer = peer->next) {
		// Found Matching Peer
		if (peer->ip_addr == ip) {
			// Copy Data
			*mac = peer->mac_addr;

			// Multithreading Unlock
			peerlock.unlock();

			// Return Success
			return true;
		}
	}

	// Multithreading Unlock
	peerlock.unlock();

	// Peer not found
	return false;
}

bool resolveMAC(SceNetEtherAddr * mac, uint32_t * ip) {
	// Get Local MAC Address
	SceNetEtherAddr localMac;
	getLocalMac(&localMac);
	// Local MAC Requested
	if (isMacMatch(&localMac, mac)) {
		// Get Local IP Address
		sockaddr_in sockAddr;
		getLocalIp(&sockAddr);
		*ip = sockAddr.sin_addr.s_addr;
		return true; // return succes
	}

	// Multithreading Lock
	std::lock_guard<std::recursive_mutex> guard(peerlock);

	// Peer Reference
	SceNetAdhocctlPeerInfo * peer = friends;

	// Iterate Peers
	for (; peer != NULL; peer = peer->next) {
		// Found Matching Peer
		if (isMacMatch(&peer->mac_addr, mac)) {
			// Copy Data
			*ip = peer->ip_addr;

			// Return Success
			return true;
		}
	}

	// Peer not found
	return false;
}

bool validNetworkName(const SceNetAdhocctlGroupName * group_name) {
	// Result
	bool valid = true;

	// Name given
	if (group_name != NULL) {
		// Iterate Name Characters
		for (int i = 0; i < ADHOCCTL_GROUPNAME_LEN && valid; i++) {
			// End of Name
			if (group_name->data[i] == 0) break;

			// Not a digit
			if (group_name->data[i] < '0' || group_name->data[i] > '9') {
				// Not 'A' to 'Z'
				if (group_name->data[i] < 'A' || group_name->data[i] > 'Z') {
					// Not 'a' to 'z'
					if (group_name->data[i] < 'a' || group_name->data[i] > 'z') {
						// Invalid Name
						valid = false;
					}
				}
			}
		}
	}
	// Return Result
	return valid;
}

u64 join32(u32 num1, u32 num2){
	return (u64)num2 << 32 | num1;
}

void split64(u64 num, int buff[]){
	int num1 = (int)(num&firstMask);
	int num2 = (int)((num&secondMask) >> 32);
	buff[0] = num1;
	buff[1] = num2;
}

const char* getMatchingEventStr(int code) {
	const char *buf = NULL;
	switch (code) {
	case PSP_ADHOC_MATCHING_EVENT_HELLO:
		buf = "HELLO"; break;
	case PSP_ADHOC_MATCHING_EVENT_REQUEST:
		buf = "JOIN"; break;
	case PSP_ADHOC_MATCHING_EVENT_LEAVE:
		buf = "LEAVE"; break;
	case PSP_ADHOC_MATCHING_EVENT_DENY:
		buf = "REJECT"; break;
	case PSP_ADHOC_MATCHING_EVENT_CANCEL:
		buf = "CANCEL"; break;
	case PSP_ADHOC_MATCHING_EVENT_ACCEPT:
		buf = "ACCEPT"; break;
	case PSP_ADHOC_MATCHING_EVENT_ESTABLISHED:
		buf = "ESTABLISHED"; break;
	case PSP_ADHOC_MATCHING_EVENT_TIMEOUT:
		buf = "TIMEOUT"; break;
	case PSP_ADHOC_MATCHING_EVENT_ERROR:
		buf = "ERROR"; break;
	case PSP_ADHOC_MATCHING_EVENT_BYE:
		buf = "DISCONNECT"; break;
	case PSP_ADHOC_MATCHING_EVENT_DATA:
		buf = "DATA"; break;
	case PSP_ADHOC_MATCHING_EVENT_DATA_ACK:
		buf = "DATA_ACK"; break;
	case PSP_ADHOC_MATCHING_EVENT_DATA_TIMEOUT:
		buf = "DATA_TIMEOUT"; break;
	case PSP_ADHOC_MATCHING_EVENT_INTERNAL_PING:
		buf = "INTERNAL_PING"; break;
	default:
		buf = "UNKNOWN";
	}
	return buf;
}

const char* getMatchingOpcodeStr(int code) {
	const char *buf = NULL;
	switch (code) {
	case PSP_ADHOC_MATCHING_PACKET_PING:
		buf = "PING"; break;
	case PSP_ADHOC_MATCHING_PACKET_HELLO:
		buf = "HELLO"; break;
	case PSP_ADHOC_MATCHING_PACKET_JOIN:
		buf = "JOIN"; break;
	case PSP_ADHOC_MATCHING_PACKET_ACCEPT:
		buf = "ACCEPT"; break;
	case PSP_ADHOC_MATCHING_PACKET_CANCEL:
		buf = "CANCEL"; break;
	case PSP_ADHOC_MATCHING_PACKET_BULK:
		buf = "BULK"; break;
	case PSP_ADHOC_MATCHING_PACKET_BULK_ABORT:
		buf = "BULK_ABORT"; break;
	case PSP_ADHOC_MATCHING_PACKET_BIRTH:
		buf = "BIRTH"; break;
	case PSP_ADHOC_MATCHING_PACKET_DEATH:
		buf = "DEATH"; break;
	case PSP_ADHOC_MATCHING_PACKET_BYE:
		buf = "BYE"; break;
	default:
		buf = "UNKNOWN";
	}
	return buf;
}
<|MERGE_RESOLUTION|>--- conflicted
+++ resolved
@@ -21,11 +21,6 @@
 // This is a direct port of Coldbird's code from http://code.google.com/p/aemu/
 // All credit goes to him!
 
-<<<<<<< HEAD
-#if !defined(_MSC_VER)
-//#include <netdb.h>
-#include <unistd.h>
-=======
 #if !defined(_WIN32)
 #include <unistd.h>
 #include <netinet/tcp.h>
@@ -38,7 +33,6 @@
 #ifndef MSG_NOSIGNAL
 // Default value to 0x00 (do nothing) in systems where it's not supported.
 #define MSG_NOSIGNAL 0x00
->>>>>>> f0ea8141
 #endif
 
 #include <cstring>
@@ -61,9 +55,6 @@
 uint16_t portOffset;
 uint32_t minSocketTimeoutUS;
 uint32_t fakePoolSize                 = 0;
-bool isLocalServer = false;
-uint8_t PPSSPP_ID = 0;
-sockaddr localIP;
 SceNetAdhocMatchingContext * contexts = NULL;
 int one                               = 1;
 bool friendFinderRunning              = false;
@@ -1093,15 +1084,6 @@
 	peerlock.unlock();
 }
 
-<<<<<<< HEAD
-bool IsMatchingInCallback(SceNetAdhocMatchingContext * context) {
-	bool inCB = false;
-	if (context == NULL || context->eventlock == NULL) return inCB;
-	context->eventlock->lock(); //peerlock.lock();
-	inCB = (/*context != NULL &&*/ context->IsMatchingInCB);
-	context->eventlock->unlock(); //peerlock.unlock();
-	return inCB;
-=======
 void AfterMatchingMipsCall::DoState(PointerWrap & p) {
 	auto s = p.Section("AfterMatchingMipsCall", 1, 4);
 	if (!s)
@@ -1118,32 +1100,10 @@
 		contextID = -1;
 		bufAddr = 0;
 	}
->>>>>>> f0ea8141
 }
 
 // It seems After Actions being called in reverse order of Mipscall order (ie. MipsCall order of ACCEPT(6)->ESTABLISH(7) getting AfterAction order of ESTABLISH(7)->ACCEPT(6)
 void AfterMatchingMipsCall::run(MipsCall &call) {
-<<<<<<< HEAD
-	if (context == NULL || context->eventlock == NULL) return;
-	context->eventlock->lock(); // There are times where context or the locks inside it has been freed at this point, thus accessing the lock causing an exception and crashes PPSSPP
-	DEBUG_LOG(SCENET, "Entering AfterMatchingMipsCall::run [ID=%i][Event=%d] [cbId: %u]", context->id, EventID, call.cbId);
-	//u32 v0 = currentMIPS->r[MIPS_REG_V0];
-	if (__IsInInterrupt()) ERROR_LOG(SCENET, "AfterMatchingMipsCall::run [ID=%i][Event=%d] is Returning Inside an Interrupt!", context->id, EventID);
-	//while (__IsInInterrupt()) sleep_ms(1); // Must not sleep inside callback handler
-	//context->eventlock->lock();  //peerlock.lock();
-	//SceNetAdhocMatchingContext * context = findMatchingContext(ID);
-	//if (context != NULL) 
-	{
-		if (!context->IsMatchingInCB) {
-			WARN_LOG(SCENET, "AfterMatchingMipsCall::run was Forced to End! [ID=%i][Event=%d] [retV0: %08x]", context->id, EventID, currentMIPS->r[MIPS_REG_V0]);
-			if (Memory::IsValidAddress(call.args[2])) userMemory.Free(call.args[2]); // This might failed if it's freed from a different thread than the one allocating it.
-		}
-		context->IsMatchingInCB = false;
-	}
-	//call.setReturnValue(v0);
-	DEBUG_LOG(SCENET, "Leaving AfterMatchingMipsCall::run [ID=%i][Event=%d] [retV0: %08x]", context->id, EventID, currentMIPS->r[MIPS_REG_V0]);
-	context->eventlock->unlock();  //peerlock.unlock();
-=======
 	if (context == NULL) {
 		peerlock.lock();
 		context = findMatchingContext(contextID);
@@ -1155,7 +1115,6 @@
 	DEBUG_LOG(SCENET, "AfterMatchingMipsCall::run [ID=%i][Event=%d][%s] [cbId: %u][retV0: %08x]", contextID, EventID, mac2str((SceNetEtherAddr*)Memory::GetPointer(bufAddr)).c_str(), call.cbId, v0);
 	if (Memory::IsValidAddress(bufAddr)) userMemory.Free(bufAddr);
 	//call.setReturnValue(v0);
->>>>>>> f0ea8141
 }
 
 void AfterMatchingMipsCall::SetData(int ContextID, int eventId, u32_le BufAddr) {
@@ -1233,55 +1192,6 @@
 // Matching callback is void function: typedef void(*SceNetAdhocMatchingHandler)(int id, int event, SceNetEtherAddr * peer, int optlen, void * opt);
 // Important! The MIPS call need to be fully executed before the next MIPS call invoked, as the game (ie. DBZ Tag Team) may need to prepare something for the next callback event to use
 // Note: Must not lock peerlock within this function to prevent race-condition with other thread whos owning peerlock and trying to lock context->eventlock owned by this thread
-<<<<<<< HEAD
-void notifyMatchingHandler(SceNetAdhocMatchingContext * context, ThreadMessage * msg, void * opt, u32 &bufAddr, u32 &bufLen, u32_le * args) {
-	//u32_le args[5] = { 0, 0, 0, 0, 0 };
-	/*
-	if ((s32)bufLen < (msg->optlen + 8)) {
-		bufLen = msg->optlen + 8;
-		if (Memory::IsValidAddress(bufAddr)) userMemory.Free(bufAddr);
-		bufAddr = userMemory.Alloc(bufLen);
-		INFO_LOG(SCENET, "MatchingHandler: Alloc(%i -> %i) = %08x", msg->optlen + 8, bufLen, bufAddr);
-	}
-	u8 * optPtr = Memory::GetPointer(bufAddr);
-	*/
-
-	u32_le dataLen = msg->optlen + 8;
-	u32_le dataAddr = userMemory.Alloc(dataLen);
-	VERBOSE_LOG(SCENET, "MatchingHandler: Alloc(%i -> %i) = %08x", msg->optlen + 8, dataLen, dataAddr);
-	u8 * optPtr = Memory::GetPointer(dataAddr);
-
-	memcpy(optPtr, &msg->mac, sizeof(msg->mac));
-	if (msg->optlen > 0) memcpy(optPtr + 8, opt, msg->optlen);
-	args[0] = context->id;
-	args[1] = msg->opcode;
-	args[2] = dataAddr; //bufAddr; // PSP_GetScratchpadMemoryBase() + 0x6000; 
-	args[3] = msg->optlen;
-	args[4] = args[2] + 8;
-	args[5] = context->handler.entryPoint; //not part of callback argument, just borrowing a space to store callback address so i don't need to search the context first later
-	
-	context->eventlock->lock();
-	context->IsMatchingInCB = true;
-	context->eventlock->unlock();
-	// ScheduleEvent_Threadsafe_Immediate seems to get mixed up with interrupt (returning from mipscall inside an interrupt) and getting invalid address before returning from interrupt
-	__UpdateMatchingHandler((u64) args);
-
-	// Make sure MIPS call have been fully executed before the next notifyMatchingHandler
-	int count = 0;
-	while (/*(after != NULL) &&*/ IsMatchingInCallback(context) && (count < 250)) {
-		sleep_ms(1);
-		count++;
-	}
-	if (count >= 250) {
-		ERROR_LOG(SCENET, "MatchingHandler: Callback Failed to Return within %dms!", count);
-		context->eventlock->lock();
-		context->IsMatchingInCB = false;
-		context->eventlock->unlock();
-	} else {
-		if (Memory::IsValidAddress(dataAddr)) userMemory.Free(dataAddr);
-	}
-	//sleep_ms(20); // Wait a little more (for context switching may be?) to prevent DBZ Tag Team from getting connection lost, but this will cause lags on Lord of Arcana
-=======
 void notifyMatchingHandler(SceNetAdhocMatchingContext * context, ThreadMessage * msg, void * opt, u32_le &bufAddr, u32_le &bufLen, u32_le * args) {
 	// Don't share buffer address space with other mipscall in the queue since mipscalls aren't immediately executed
 	MatchingArgs argsNew;
@@ -1300,7 +1210,6 @@
 	
 	// ScheduleEvent_Threadsafe_Immediate seems to get mixed up with interrupt (returning from mipscall inside an interrupt) and getting invalid address before returning from interrupt
 	__UpdateMatchingHandler(argsNew);
->>>>>>> f0ea8141
 }
 
 void freeFriendsRecursive(SceNetAdhocctlPeerInfo * node, int32_t* count) {
@@ -1416,24 +1325,6 @@
 		// Acquire Network Lock
 		//_acquireNetworkLock();
 
-<<<<<<< HEAD
-		// Ping Server
-		now = CoreTiming::GetGlobalTimeUsScaled(); //real_time_now()*1000000.0; // should be in microseconds, but it seems real_time_now() returns in seconds
-		if (now - lastping >= PSP_ADHOCCTL_PING_TIMEOUT) { //100 // We need to use lower interval to prevent getting timeout at Pro Adhoc Server through internet
-			// original code : ((sceKernelGetSystemTimeWide() - lastping) >= ADHOCCTL_PING_TIMEOUT)
-			// Update Ping Time
-			lastping = now;
-
-			// Prepare Packet
-			uint8_t opcode = OPCODE_PING;
-
-			// Send Ping to Server, may failed with socket error 10054/10053 if someone else with the same IP already connected to AdHoc Server (the server might need to be modified to differentiate MAC instead of IP)
-			int iResult = send(metasocket, (const char *)&opcode, 1, 0);
-			/*if (iResult == SOCKET_ERROR) {
-			ERROR_LOG(SCENET, "FriendFinder: Socket Error (%i) when sending OPCODE_PING", errno);
-			//friendFinderRunning = false;
-			}*/
-=======
 		// Reconnect when disconnected while Adhocctl is still inited
 		if (metasocket == (int)INVALID_SOCKET && netAdhocctlInited) {
 			if (g_Config.bEnableWlan) {
@@ -1448,7 +1339,6 @@
 					metasocket = (int)INVALID_SOCKET;
 				}
 			}
->>>>>>> f0ea8141
 		}
 
 		if (networkInited) {
@@ -1488,28 +1378,8 @@
 			if (IsSocketReady(metasocket, true, false) > 0) {
 				int received = recv(metasocket, (char*)(rx + rxpos), sizeof(rx) - rxpos, MSG_NOSIGNAL);
 
-<<<<<<< HEAD
-		// Handle Packets
-		if (rxpos > 0) {
-			// BSSID Packet
-			if (rx[0] == OPCODE_CONNECT_BSSID) {
-				INFO_LOG(SCENET, "FriendFinder: Incoming OPCODE_CONNECT_BSSID");
-				// Enough Data available
-				if(g_Config.bMOHH2hack) // Really bad, but works around MOHH2 timing issue
-					sleep_ms(666*10); // Don't hurry, be happy, 5s wasn't enough, let's use a safe number
-				if (rxpos >= (int)sizeof(SceNetAdhocctlConnectBSSIDPacketS2C)) {
-					// Cast Packet
-					SceNetAdhocctlConnectBSSIDPacketS2C * packet = (SceNetAdhocctlConnectBSSIDPacketS2C *)rx;
-					// Update BSSID
-					parameter.bssid.mac_addr = packet->mac;
-					// Change State
-					threadStatus = ADHOCCTL_STATE_CONNECTED;
-					// Notify Event Handlers
-					notifyAdhocctlHandlers(ADHOCCTL_EVENT_CONNECT, 0);
-=======
 				// Free Network Lock
 				//_freeNetworkLock();
->>>>>>> f0ea8141
 
 				// Received Data
 				if (received > 0) {
@@ -1863,54 +1733,22 @@
 // Fallback if not connected to AdhocServer
 #if defined(_WIN32)
 	// Get local host name
-<<<<<<< HEAD
-	char szHostName[256] = ""; //128
-=======
 	char szHostName[256] = "";
->>>>>>> f0ea8141
 
 	if (::gethostname(szHostName, sizeof(szHostName))) {
 		// Error handling 
 	}
 	// Get local IP addresses
-<<<<<<< HEAD
-	struct hostent *pHost = 0;
-	pHost = ::gethostbyname(szHostName);
-	if(pHost) {
-		memcpy(&SocketAddress->sin_addr, pHost->h_addr_list[0], pHost->h_length);
-		if (/*PPSSPP_ID > 1 && SocketAddress->sin_addr.S_un.S_un_b.s_b1 == 0x7f*/isLocalServer) {
-			//SocketAddress->sin_addr.S_un.S_un_b.s_b4 = PPSSPP_ID;
-			SocketAddress->sin_addr = ((sockaddr_in *)&localIP)->sin_addr;
-=======
 	struct hostent* pHost = 0;
 	pHost = ::gethostbyname(szHostName); // On Non-Windows (UNIX/POSIX) gethostbyname("localhost") will always returns a useless 127.0.0.1, while on Windows it returns LAN IP when available
 	if (pHost) {
 		memcpy(&SocketAddress->sin_addr, pHost->h_addr_list[0], pHost->h_length);
 		if (isLocalServer) {
 			SocketAddress->sin_addr = g_localhostIP.in.sin_addr;
->>>>>>> f0ea8141
 		}
 		return 0;
 	}
 	return -1;
-<<<<<<< HEAD
-#else
-	//memcpy(&SocketAddress->sin_addr, &localip, sizeof(uint32_t));
-	//return 0;
-	char szHostName[256] = "";
-	gethostname(szHostName, sizeof(szHostName));
-	struct hostent *pHost = 0;
-	pHost = gethostbyname(szHostName);
-	if (pHost) {
-		memcpy(&SocketAddress->sin_addr, pHost->h_addr_list[0], pHost->h_length);
-		if (/*PPSSPP_ID > 1 && SocketAddress->sin_addr.S_un.S_un_b.s_b1 == 0x7f*/isLocalServer) {
-			//SocketAddress->sin_addr.S_un.S_un_b.s_b4 = PPSSPP_ID;
-			SocketAddress->sin_addr = ((sockaddr_in *)&localIP)->sin_addr;
-		}
-		return 0;
-	}
-	//SocketAddress->sin_addr.s_addr = inet_addr("127.0.0.1"); //192.168.12.1
-=======
 
 #elif defined(getifaddrs) // On Android: Requires __ANDROID_API__ >= 24
 	struct ifaddrs* ifAddrStruct = NULL;
@@ -1963,7 +1801,6 @@
 		}
 		closesocket(sock);
 	}
->>>>>>> f0ea8141
 	return -1;
 #endif
 }
@@ -1973,14 +1810,8 @@
 	localAddr.sin_addr.s_addr = INADDR_ANY;
 	socklen_t addrLen = sizeof(localAddr);
 	getsockname(sock, (struct sockaddr*)&localAddr, &addrLen);
-<<<<<<< HEAD
-	if (/*PPSSPP_ID > 1 && localAddr.sin_addr.S_un.S_un_b.s_b1 == 0x7f*/isLocalServer) {
-		//localAddr.sin_addr.S_un.S_un_b.s_b4 = PPSSPP_ID;
-		localAddr.sin_addr = ((sockaddr_in *)&localIP)->sin_addr;
-=======
 	if (isLocalServer) {
 		localAddr.sin_addr = g_localhostIP.in.sin_addr;
->>>>>>> f0ea8141
 	}
 	return localAddr.sin_addr.s_addr;
 }
@@ -2017,15 +1848,11 @@
 	uint8_t mac[ETHER_ADDR_LEN] = {0};
 	if (PPSSPP_ID > 1) {
 		memset(&mac, PPSSPP_ID, sizeof(mac));
-<<<<<<< HEAD
-	} else if (!ParseMacAddress(g_Config.sMACAddress.c_str(), mac)) {
-=======
 		// Making sure the 1st 2-bits on the 1st byte of OUI are zero to prevent issue with some games (ie. Gran Turismo)
 		mac[0] &= 0xfc;
 	}
 	else
 	if (!ParseMacAddress(g_Config.sMACAddress.c_str(), mac)) {
->>>>>>> f0ea8141
 		ERROR_LOG(SCENET, "Error parsing mac address %s", g_Config.sMACAddress.c_str());
 		memset(&mac, 0, sizeof(mac));
 	}
@@ -2226,32 +2053,6 @@
 			host->NotifyUserMessage(std::string(n->T("Failed to Bind Localhost IP")) + " " + inet_ntoa(g_localhostIP.in.sin_addr), 2.0, 0x0000ff);
 		}
 	}
-
-	freeaddrinfo(resultAddr);
-
-	// If Server is at localhost Try to Bind socket to specific adapter before connecting 
-	// (may not works in WinXP/2003 for IPv4 due to "Weak End System" model)
-	if ((serverIp.s_addr & 0xff) == 0x7f) { //serverIp.S_un.S_un_b.s_b1 == 0x7f
-		int on = 1;
-		setsockopt(metasocket, SOL_SOCKET, SO_REUSEADDR, (const char*)&on, sizeof(on));
-		setsockopt(metasocket, SOL_SOCKET, SO_DONTROUTE, (const char*)&on, sizeof(on));
-		// Prepare Local Address Information
-		/*
-		struct sockaddr_in local;
-		memset(&local, 0, sizeof(local));
-		local.sin_family = AF_INET;
-		local.sin_addr = serverIp;
-		local.sin_addr.S_un.S_un_b.s_b4 = PPSSPP_ID;
-		//local.sin_port = 0;
-		*/
-		((struct sockaddr_in *)&localIP)->sin_port = 0;
-		// Bind Local Address to Socket
-		iResult = bind(metasocket, (struct sockaddr *)&localIP, sizeof(sockaddr));
-		if (iResult == SOCKET_ERROR) {
-			ERROR_LOG(SCENET, "Bind to alternate localhost[%s] failed(%i).", inet_ntoa(((struct sockaddr_in *)&localIP)->sin_addr), iResult);
-		}
-		//serverIp = local.sin_addr;
-	}
 	
 	// Default/Initial Network Parameters
 	memset(&parameter, 0, sizeof(parameter));
@@ -2328,11 +2129,7 @@
 	getLocalIp(&addr);
 	uint32_t localIp = addr.sin_addr.s_addr;
 
-<<<<<<< HEAD
-	if (ip == localIp || ip == ((sockaddr_in *)&localIP)->sin_addr.s_addr) {
-=======
 	if (ip == localIp || ip == g_localhostIP.in.sin_addr.s_addr) {
->>>>>>> f0ea8141
 		getLocalMac(mac);
 		return true;
 	}
