--- conflicted
+++ resolved
@@ -28,13 +28,8 @@
 #define _POS	((op>>6 ) & 0x1F)
 #define _SIZE ((op>>11 ) & 0x1F)
 
-<<<<<<< HEAD
 #define DISABLE Comp_Generic(op); return;
 #define CONDITIONAL_DISABLE ; 
-=======
-#define CONDITIONAL_DISABLE ;
-#define DISABLE Comp_Generic(op); return;
->>>>>>> 78923f55
 
 namespace MIPSComp
 {
@@ -42,14 +37,11 @@
 void Jit::Comp_FPU3op(u32 op)
 { 
 	DISABLE
-<<<<<<< HEAD
 
 	int ft = _FT;
 	int fs = _FS;
 	int fd = _FD;
 	fpr.MapDirtyInIn(fd, fs, ft);
-=======
->>>>>>> 78923f55
 	switch (op & 0x3f) 
 	{
 	case 0: VADD(fpr.R(fd), fpr.R(fs), fpr.R(fd)); break; //F(fd) = F(fs) + F(ft); //add
@@ -98,10 +90,7 @@
 void Jit::Comp_FPU2op(u32 op)
 {
 	DISABLE
-<<<<<<< HEAD
 
-=======
->>>>>>> 78923f55
 	int fs = _FS;
 	int fd = _FD;
 
