<<<<<<< HEAD




#ifdef _M_SSE
#include <smmintrin.h>
#endif

#include <cfenv>

=======
>>>>>>> d6c2b6e9
#include <algorithm>
#include <cmath>

#include "math/math_util.h"
#include "Common/Common.h"

#ifdef _M_SSE
#include <xmmintrin.h>
#endif

#include "Core/MemMap.h"
#include "Core/HLE/HLE.h"
#include "Core/HLE/ReplaceTables.h"
#include "Core/MIPS/MIPS.h"
#include "Core/MIPS/MIPSTables.h"
#include "Core/MIPS/MIPSVFPUUtils.h"
#include "Core/MIPS/IR/IRInst.h"
#include "Core/MIPS/IR/IRInterpreter.h"
<<<<<<< HEAD
#include "Core/MIPS/IR/IRFrontend.h"
=======
#include "Core/System.h"
#include "Core/CoreTiming.h"
>>>>>>> d6c2b6e9

alignas(16) float vec4InitValues[8][4] = {
	{ 0.0f, 0.0f, 0.0f, 0.0f },
	{ 1.0f, 1.0f, 1.0f, 1.0f },
	{ -1.0f, -1.0f, -1.0f, -1.0f },
	{ 1.0f, 0.0f, 0.0f, 0.0f },
	{ 0.0f, 1.0f, 0.0f, 0.0f },
	{ 0.0f, 0.0f, 1.0f, 0.0f },
	{ 0.0f, 0.0f, 0.0f, 1.0f },
};

u32 IRInterpret(MIPSState *mips, const IRInst *inst, const u32 *constPool, int count, MIPSComp::IRFrontend *frontend) {
	const IRInst *end = inst + count;
	while (inst != end) {
		switch (inst->op) {
		case IROp::Nop:
			_assert_(false);
			break;
		case IROp::SetConst:
			mips->r[inst->dest] = constPool[inst->src1];
			break;
		case IROp::SetConstF:
			memcpy(&mips->f[inst->dest], &constPool[inst->src1], 4);
			break;
		case IROp::Add:
			mips->r[inst->dest] = mips->r[inst->src1] + mips->r[inst->src2];
			break;
		case IROp::Sub:
			mips->r[inst->dest] = mips->r[inst->src1] - mips->r[inst->src2];
			break;
		case IROp::And:
			mips->r[inst->dest] = mips->r[inst->src1] & mips->r[inst->src2];
			break;
		case IROp::Or:
			mips->r[inst->dest] = mips->r[inst->src1] | mips->r[inst->src2];
			break;
		case IROp::Xor:
			mips->r[inst->dest] = mips->r[inst->src1] ^ mips->r[inst->src2];
			break;
		case IROp::Mov:
			mips->r[inst->dest] = mips->r[inst->src1];
			break;
		case IROp::AddConst:
			mips->r[inst->dest] = mips->r[inst->src1] + constPool[inst->src2];
			break;
		case IROp::SubConst:
			mips->r[inst->dest] = mips->r[inst->src1] - constPool[inst->src2];
			break;
		case IROp::AndConst:
			mips->r[inst->dest] = mips->r[inst->src1] & constPool[inst->src2];
			break;
		case IROp::OrConst:
			mips->r[inst->dest] = mips->r[inst->src1] | constPool[inst->src2];
			break;
		case IROp::XorConst:
			mips->r[inst->dest] = mips->r[inst->src1] ^ constPool[inst->src2];
			break;
		case IROp::Neg:
			mips->r[inst->dest] = -(s32)mips->r[inst->src1];
			break;
		case IROp::Not:
			mips->r[inst->dest] = ~mips->r[inst->src1];
			break;
		case IROp::Ext8to32:
			mips->r[inst->dest] = (s32)(s8)mips->r[inst->src1];
			break;
		case IROp::Ext16to32:
			mips->r[inst->dest] = (s32)(s16)mips->r[inst->src1];
			break;
		case IROp::ReverseBits:
			mips->r[inst->dest] = ReverseBits32(mips->r[inst->src1]);
			break;

		case IROp::Load8:
			mips->r[inst->dest] = Memory::ReadUnchecked_U8(mips->r[inst->src1] + constPool[inst->src2]);
			break;
		case IROp::Load8Ext:
			mips->r[inst->dest] = (s32)(s8)Memory::ReadUnchecked_U8(mips->r[inst->src1] + constPool[inst->src2]);
			break;
		case IROp::Load16:
			mips->r[inst->dest] = Memory::ReadUnchecked_U16(mips->r[inst->src1] + constPool[inst->src2]);
			break;
		case IROp::Load16Ext:
			mips->r[inst->dest] = (s32)(s16)Memory::ReadUnchecked_U16(mips->r[inst->src1] + constPool[inst->src2]);
			break;
		case IROp::Load32:
			mips->r[inst->dest] = Memory::ReadUnchecked_U32(mips->r[inst->src1] + constPool[inst->src2]);
			break;
		case IROp::LoadFloat:
			mips->f[inst->dest] = Memory::ReadUnchecked_Float(mips->r[inst->src1] + constPool[inst->src2]);
			break;

		case IROp::Store8:
			Memory::WriteUnchecked_U8(mips->r[inst->src3], mips->r[inst->src1] + constPool[inst->src2]);
			break;
		case IROp::Store16:
			Memory::WriteUnchecked_U16(mips->r[inst->src3], mips->r[inst->src1] + constPool[inst->src2]);
			break;
		case IROp::Store32:
			Memory::WriteUnchecked_U32(mips->r[inst->src3], mips->r[inst->src1] + constPool[inst->src2]);
			break;
		case IROp::StoreFloat:
			Memory::WriteUnchecked_Float(mips->f[inst->src3], mips->r[inst->src1] + constPool[inst->src2]);
			break;

		case IROp::LoadVec4:
		{
			u32 base = mips->r[inst->src1] + constPool[inst->src2];
#if defined(_M_SSE)
			_mm_store_ps(&mips->f[inst->dest], _mm_load_ps((const float *)Memory::GetPointerUnchecked(base)));
#else
			for (int i = 0; i < 4; i++)
				mips->f[inst->dest + i] = Memory::ReadUnchecked_Float(base + 4 * i);
#endif
			break;
		}
		case IROp::StoreVec4:
		{
			u32 base = mips->r[inst->src1] + constPool[inst->src2];
#if defined(_M_SSE)
			_mm_store_ps((float *)Memory::GetPointerUnchecked(base), _mm_load_ps(&mips->f[inst->dest]));
#else
			for (int i = 0; i < 4; i++)
				Memory::WriteUnchecked_Float(mips->f[inst->dest + i], base + 4 * i);
#endif
			break;
		}

		case IROp::Vec4Init:
#if defined(_M_SSE)
			_mm_store_ps(&mips->f[inst->dest], _mm_load_ps(vec4InitValues[inst->src1]));
#else
			memcpy(&mips->f[inst->dest], vec4InitValues[inst->src1], 4 * sizeof(float));
#endif
			break;

		case IROp::Vec4Shuffle:
		{
			// Can't use the SSE shuffle here because it takes an immediate.
			// Backends with SSE support could use that though.
			for (int i = 0; i < 4; i++)
				mips->f[inst->dest + i] = mips->f[inst->src1 + ((inst->src2 >> (i * 2)) & 3)];
			break;
		}

		case IROp::Vec4Mov:
#if defined(_M_SSE)
			_mm_store_ps(&mips->f[inst->dest], _mm_load_ps(&mips->f[inst->src1]));
#else
			memcpy(&mips->f[inst->dest], &mips->f[inst->src1], 4 * sizeof(float));
#endif
			break;

		case IROp::Vec4Add:
#if defined(_M_SSE)
			_mm_store_ps(&mips->f[inst->dest], _mm_add_ps(_mm_load_ps(&mips->f[inst->src1]), _mm_load_ps(&mips->f[inst->src2])));
#else
			for (int i = 0; i < 4; i++)
				mips->f[inst->dest + i] = mips->f[inst->src1 + i] + mips->f[inst->src2 + i];
#endif
			break;

		case IROp::Vec4Sub:
#if defined(_M_SSE)
			_mm_store_ps(&mips->f[inst->dest], _mm_sub_ps(_mm_load_ps(&mips->f[inst->src1]), _mm_load_ps(&mips->f[inst->src2])));
#else
			for (int i = 0; i < 4; i++)
				mips->f[inst->dest + i] = mips->f[inst->src1 + i] - mips->f[inst->src2 + i];
#endif
			break;

		case IROp::Vec4Mul:
#if defined(_M_SSE)
			_mm_store_ps(&mips->f[inst->dest], _mm_mul_ps(_mm_load_ps(&mips->f[inst->src1]), _mm_load_ps(&mips->f[inst->src2])));
#else
			for (int i = 0; i < 4; i++)
				mips->f[inst->dest + i] = mips->f[inst->src1 + i] * mips->f[inst->src2 + i];
#endif
			break;

		case IROp::Vec4Div:
#if defined(_M_SSE)
			_mm_store_ps(&mips->f[inst->dest], _mm_div_ps(_mm_load_ps(&mips->f[inst->src1]), _mm_load_ps(&mips->f[inst->src2])));
#else
			for (int i = 0; i < 4; i++)
				mips->f[inst->dest + i] = mips->f[inst->src1 + i] / mips->f[inst->src2 + i];
#endif
			break;

		case IROp::Vec4Scale:
#if defined(_M_SSE)
			_mm_store_ps(&mips->f[inst->dest], _mm_mul_ps(_mm_load_ps(&mips->f[inst->src1]), _mm_set1_ps(mips->f[inst->src2])));
#else
			for (int i = 0; i < 4; i++)
				mips->f[inst->dest + i] = mips->f[inst->src1 + i] * mips->f[inst->src2];
#endif
			break;

		case IROp::Vec4Neg:
			for (int i = 0; i < 4; i++)
				mips->f[inst->dest + i] = -mips->f[inst->src1 + i];
			break;

		case IROp::Vec4Abs:
			for (int i = 0; i < 4; i++)
				mips->f[inst->dest + i] = fabsf(mips->f[inst->src1 + i]);
			break;

		case IROp::Vec2Unpack16To31:
			mips->fi[inst->dest] = (mips->fi[inst->src1] << 16) >> 1;
			mips->fi[inst->dest + 1] = (mips->fi[inst->src1] & 0xFFFF0000) >> 1;
			break;

		case IROp::Vec2Unpack16To32:
			mips->fi[inst->dest] = (mips->fi[inst->src1] << 16);
			mips->fi[inst->dest + 1] = (mips->fi[inst->src1] & 0xFFFF0000);
			break;

		case IROp::Vec4Unpack8To32:
			mips->fi[inst->dest] = (mips->fi[inst->src1] << 24);
			mips->fi[inst->dest + 1] = (mips->fi[inst->src1] << 16) & 0xFF000000;
			mips->fi[inst->dest + 2] = (mips->fi[inst->src1] << 8) & 0xFF000000;
			mips->fi[inst->dest + 3] = (mips->fi[inst->src1]) & 0xFF000000;
			break;

		case IROp::Vec2Pack32To16:
		{
			u32 val = mips->fi[inst->src1] >> 16;
			mips->fi[inst->dest] = (mips->fi[inst->src1 + 1] & 0xFFFF) | val;
			break;
		}

		case IROp::Vec2Pack31To16:
		{
			u32 val = (mips->fi[inst->src1] >> 15) & 0xFFFF;
			val |= (mips->fi[inst->src1 + 1] << 1) & 0xFFFF0000;
			mips->fi[inst->dest] = val;
			break;
		}

		case IROp::Vec4Pack32To8:
		{
			u32 val = mips->fi[inst->src1] >> 24;
			val |= (mips->fi[inst->src1 + 1] >> 16) & 0xFF00;
			val |= (mips->fi[inst->src1 + 2] >> 8) & 0xFF0000;
			val |= (mips->fi[inst->src1 + 3]) & 0xFF000000;
			mips->fi[inst->dest] = val;
			break;
		}

		case IROp::Vec4Pack31To8:
		{
			u32 val = (mips->fi[inst->src1] >> 23) & 0xFF;
			val |= (mips->fi[inst->src1 + 1] >> 15) & 0xFF00;
			val |= (mips->fi[inst->src1 + 2] >> 7) & 0xFF0000;
			val |= (mips->fi[inst->src1 + 3] << 1) & 0xFF000000;
			mips->fi[inst->dest] = val;
			break;
		}

		case IROp::Vec2ClampToZero:
		{
			for (int i = 0; i < 2; i++) {
				u32 val = mips->fi[inst->src1 + i];
				mips->fi[inst->dest + i] = (int)val >= 0 ? val : 0;
			}
			break;
		}

		case IROp::Vec4ClampToZero:
		{
			for (int i = 0; i < 4; i++) {
				u32 val = mips->fi[inst->src1 + i];
				mips->fi[inst->dest + i] = (int)val >= 0 ? val : 0;
			}
			break;
		}

		case IROp::Vec4DuplicateUpperBitsAndShift1:
			for (int i = 0; i < 4; i++) {
				u32 val = mips->fi[inst->src1 + i];
				val = val | (val >> 8);
				val = val | (val >> 16);
				val >>= 1;
				mips->fi[inst->dest + i] = val;
			}
			break;

		case IROp::FCmpVfpuBit:
		{
			int op = inst->dest & 0xF;
			int bit = inst->dest >> 4;
			int result = 0;
			float src1 = mips->f[inst->src1];
			switch (op) {
			case VC_EQ: result = src1 == mips->f[inst->src2]; break;
			case VC_NE: result = src1 != mips->f[inst->src2]; break;
			case VC_LT: result = src1 < mips->f[inst->src2]; break;
			case VC_LE: result = src1 <= mips->f[inst->src2]; break;
			case VC_GT: result = src1 > mips->f[inst->src2]; break;
			case VC_GE: result = src1 >= mips->f[inst->src2]; break;
			case VC_EZ: result = src1 == 0.0f; break;
			case VC_NZ: result = src1 != 0.0f; break;
			case VC_EN: result = my_isnan(src1); break;
			case VC_NN: result = !my_isnan(src1); break;
			case VC_EI: result = my_isinf(src1); break;
			case VC_NI: result = !my_isinf(src1); break;
			case VC_ES: result = my_isnanorinf(src1); break;
			case VC_NS: result = !my_isnanorinf(src1); break;
			case VC_TR: result = 1; break;
			case VC_FL: result = 0; break;
			default:
				result = 0;
			}
			if (result != 0) {
				mips->vfpuCtrl[VFPU_CTRL_CC] |= (1 << bit);
			} else {
				mips->vfpuCtrl[VFPU_CTRL_CC] &= ~(1 << bit);
			}
		}
			break;

		case IROp::FCmpVfpuAggregate:
		{
			u32 mask = inst->dest;
			u32 cc = mips->vfpuCtrl[VFPU_CTRL_CC];
			int a = (cc & mask) ? 0x10 : 0x00;
			int b = (cc & mask) == mask ? 0x20 : 0x00;
			mips->vfpuCtrl[VFPU_CTRL_CC] = (cc & ~0x30) | a | b;
		}
			break;

		case IROp::FCmovVfpuCC:
			if (((mips->vfpuCtrl[VFPU_CTRL_CC] >> (inst->src2 & 0xf)) & 1) == (inst->src2 >> 7)) {
				mips->f[inst->dest] = mips->f[inst->src1];
			}
			break;

		// Not quickly implementable on all platforms, unfortunately.
		case IROp::Vec4Dot:
		{
			float dot = mips->f[inst->src1] * mips->f[inst->src2];
			for (int i = 1; i < 4; i++)
				dot += mips->f[inst->src1 + i] * mips->f[inst->src2 + i];
			mips->f[inst->dest] = dot;
			break;
		}

		case IROp::FSin:
			mips->f[inst->dest] = vfpu_sin(mips->f[inst->src1]);
			break;
		case IROp::FCos:
			mips->f[inst->dest] = vfpu_cos(mips->f[inst->src1]);
			break;
		case IROp::FRSqrt:
			mips->f[inst->dest] = 1.0f / sqrtf(mips->f[inst->src1]);
			break;
		case IROp::FRecip:
			mips->f[inst->dest] = 1.0f / mips->f[inst->src1];
			break;
		case IROp::FAsin:
			mips->f[inst->dest] = vfpu_asin(mips->f[inst->src1]);
			break;

		case IROp::ShlImm:
			mips->r[inst->dest] = mips->r[inst->src1] << (int)inst->src2;
			break;
		case IROp::ShrImm:
			mips->r[inst->dest] = mips->r[inst->src1] >> (int)inst->src2;
			break;
		case IROp::SarImm:
			mips->r[inst->dest] = (s32)mips->r[inst->src1] >> (int)inst->src2;
			break;
		case IROp::RorImm:
		{
			u32 x = mips->r[inst->src1];
			int sa = inst->src2;
			mips->r[inst->dest] = (x >> sa) | (x << (32 - sa));
		}
		break;

		case IROp::Shl:
			mips->r[inst->dest] = mips->r[inst->src1] << (mips->r[inst->src2] & 31);
			break;
		case IROp::Shr:
			mips->r[inst->dest] = mips->r[inst->src1] >> (mips->r[inst->src2] & 31);
			break;
		case IROp::Sar:
			mips->r[inst->dest] = (s32)mips->r[inst->src1] >> (mips->r[inst->src2] & 31);
			break;
		case IROp::Ror:
		{
			u32 x = mips->r[inst->src1];
			int sa = mips->r[inst->src2] & 31;
			mips->r[inst->dest] = (x >> sa) | (x << (32 - sa));
		}
		break;

		case IROp::Clz:
		{
			int x = 31;
			int count = 0;
			int value = mips->r[inst->src1];
			while (x >= 0 && !(value & (1 << x))) {
				count++;
				x--;
			}
			mips->r[inst->dest] = count;
			break;
		}

		case IROp::Slt:
			mips->r[inst->dest] = (s32)mips->r[inst->src1] < (s32)mips->r[inst->src2];
			break;

		case IROp::SltU:
			mips->r[inst->dest] = mips->r[inst->src1] < mips->r[inst->src2];
			break;

		case IROp::SltConst:
			mips->r[inst->dest] = (s32)mips->r[inst->src1] < (s32)constPool[inst->src2];
			break;

		case IROp::SltUConst:
			mips->r[inst->dest] = mips->r[inst->src1] < constPool[inst->src2];
			break;

		case IROp::MovZ:
			if (mips->r[inst->src1] == 0)
				mips->r[inst->dest] = mips->r[inst->src2];
			break;
		case IROp::MovNZ:
			if (mips->r[inst->src1] != 0)
				mips->r[inst->dest] = mips->r[inst->src2];
			break;

		case IROp::Max:
			mips->r[inst->dest] = (s32)mips->r[inst->src1] > (s32)mips->r[inst->src2] ? mips->r[inst->src1] : mips->r[inst->src2];
			break;
		case IROp::Min:
			mips->r[inst->dest] = (s32)mips->r[inst->src1] < (s32)mips->r[inst->src2] ? mips->r[inst->src1] : mips->r[inst->src2];
			break;

		case IROp::MtLo:
			mips->lo = mips->r[inst->src1];
			break;
		case IROp::MtHi:
			mips->hi = mips->r[inst->src1];
			break;
		case IROp::MfLo:
			mips->r[inst->dest] = mips->lo;
			break;
		case IROp::MfHi:
			mips->r[inst->dest] = mips->hi;
			break;

		case IROp::Mult:
		{
			s64 result = (s64)(s32)mips->r[inst->src1] * (s64)(s32)mips->r[inst->src2];
			memcpy(&mips->lo, &result, 8);
			break;
		}
		case IROp::MultU:
		{
			u64 result = (u64)mips->r[inst->src1] * (u64)mips->r[inst->src2];
			memcpy(&mips->lo, &result, 8);
			break;
		}
		case IROp::Madd:
		{
			s64 result;
			memcpy(&result, &mips->lo, 8);
			result += (s64)(s32)mips->r[inst->src1] * (s64)(s32)mips->r[inst->src2];
			memcpy(&mips->lo, &result, 8);
			break;
		}
		case IROp::MaddU:
		{
			s64 result;
			memcpy(&result, &mips->lo, 8);
			result += (u64)mips->r[inst->src1] * (u64)mips->r[inst->src2];
			memcpy(&mips->lo, &result, 8);
			break;
		}
		case IROp::Msub:
		{
			s64 result;
			memcpy(&result, &mips->lo, 8);
			result -= (s64)(s32)mips->r[inst->src1] * (s64)(s32)mips->r[inst->src2];
			memcpy(&mips->lo, &result, 8);
			break;
		}
		case IROp::MsubU:
		{
			s64 result;
			memcpy(&result, &mips->lo, 8);
			result -= (u64)mips->r[inst->src1] * (u64)mips->r[inst->src2];
			memcpy(&mips->lo, &result, 8);
			break;
		}

		case IROp::Div:
		{
			s32 numerator = (s32)mips->r[inst->src1];
			s32 denominator = (s32)mips->r[inst->src2];
			if (numerator == (s32)0x80000000 && denominator == -1) {
				mips->lo = 0x80000000;
				mips->hi = -1;
			} else if (denominator != 0) {
				mips->lo = (u32)(numerator / denominator);
				mips->hi = (u32)(numerator % denominator);
			} else {
				mips->lo = numerator < 0 ? 1 : -1;
				mips->hi = numerator;
			}
			break;
		}
		case IROp::DivU:
		{
			u32 numerator = mips->r[inst->src1];
			u32 denominator = mips->r[inst->src2];
			if (denominator != 0) {
				mips->lo = numerator / denominator;
				mips->hi = numerator % denominator;
			} else {
				mips->lo = numerator <= 0xFFFF ? 0xFFFF : -1;
				mips->hi = numerator;
			}
			break;
		}

		case IROp::BSwap16:
		{
			u32 x = mips->r[inst->src1];
			mips->r[inst->dest] = ((x & 0xFF00FF00) >> 8) | ((x & 0x00FF00FF) << 8);
			break;
		}
		case IROp::BSwap32:
		{
			u32 x = mips->r[inst->src1];
			mips->r[inst->dest] = ((x & 0xFF000000) >> 24) | ((x & 0x00FF0000) >> 8) | ((x & 0x0000FF00) << 8) | ((x & 0x000000FF) << 24);
			break;
		}

		case IROp::FAdd:
			mips->f[inst->dest] = mips->f[inst->src1] + mips->f[inst->src2];
			break;
		case IROp::FSub:
			mips->f[inst->dest] = mips->f[inst->src1] - mips->f[inst->src2];
			break;
		case IROp::FMul:
			mips->f[inst->dest] = mips->f[inst->src1] * mips->f[inst->src2];
			break;
		case IROp::FDiv:
			mips->f[inst->dest] = mips->f[inst->src1] / mips->f[inst->src2];
			break;
		case IROp::FMin:
			mips->f[inst->dest] = std::min(mips->f[inst->src1], mips->f[inst->src2]);
			break;
		case IROp::FMax:
			mips->f[inst->dest] = std::max(mips->f[inst->src1], mips->f[inst->src2]);
			break;

		case IROp::FMov:
			mips->f[inst->dest] = mips->f[inst->src1];
			break;
		case IROp::FAbs:
			mips->f[inst->dest] = fabsf(mips->f[inst->src1]);
			break;
		case IROp::FSqrt:
			mips->f[inst->dest] = sqrtf(mips->f[inst->src1]);
			break;
		case IROp::FNeg:
			mips->f[inst->dest] = -mips->f[inst->src1];
			break;
		case IROp::FSat0_1:
			mips->f[inst->dest] = clamp_value(mips->f[inst->src1], 0.0f, 1.0f);
			break;
		case IROp::FSatMinus1_1:
			mips->f[inst->dest] = clamp_value(mips->f[inst->src1], -1.0f, 1.0f);
			break;

		// Bitwise trickery
		case IROp::FSign:
		{
			u32 val;
			memcpy(&val, &mips->f[inst->src1], sizeof(u32));
			if (val == 0 || val == 0x80000000)
				mips->f[inst->dest] = 0.0f;
			else if ((val >> 31) == 0)
				mips->f[inst->dest] = 1.0f;
			else
				mips->f[inst->dest] = -1.0f;
		}

		case IROp::FpCondToReg:
			mips->r[inst->dest] = mips->fpcond;
			break;
		case IROp::VfpuCtrlToReg:
			mips->r[inst->dest] = mips->vfpuCtrl[inst->src1];
			break;
		case IROp::FRound:
		{
			float src = mips->f[inst->src1];
			if (my_isnanorinf(src)) {
				mips->fs[inst->dest] = 2147483647LL;
			} else {
				mips->fs[inst->dest] = (int)floorf(src + 0.5f);
			}
			break;
		}
		case IROp::FTrunc:
		{
			float src = mips->f[inst->src1];
			if (my_isnanorinf(src)) {
				mips->fs[inst->dest] = src >= 0.0f ? 2147483647LL : -2147483648LL;
			} else if (src >= 0.0f) {
				mips->fs[inst->dest] = (int)floorf(src);
				// Overflow, but it was positive.
				if (mips->fs[inst->dest] == -2147483648LL) {
					mips->fs[inst->dest] = 2147483647LL;
				}
			} else {
				// Overflow happens to be the right value anyway.
				mips->fs[inst->dest] = (int)ceilf(src);
			}
			break;
		}
		case IROp::FCeil:
		{
			float src = mips->f[inst->src1];
			if (my_isnanorinf(src)) {
				mips->fs[inst->dest] = 2147483647LL;
			} else {
				mips->fs[inst->dest] = (int)ceilf(src);
			}
			break;
		}
		case IROp::FFloor:
		{
			float src = mips->f[inst->src1];
			if (my_isnanorinf(src)) {
				mips->fs[inst->dest] = 2147483647LL;
			} else {
				mips->fs[inst->dest] = (int)floorf(src);
			}
			break;
		}
		case IROp::FCmp:
			switch (inst->dest) {
			case IRFpCompareMode::False:
				mips->fpcond = 0;
				break;
			case IRFpCompareMode::EqualOrdered:
			case IRFpCompareMode::EqualUnordered:
				mips->fpcond = mips->f[inst->src1] == mips->f[inst->src2];
				break;
			case IRFpCompareMode::LessEqualOrdered:
			case IRFpCompareMode::LessEqualUnordered:
				mips->fpcond = mips->f[inst->src1] <= mips->f[inst->src2];
				break;
			case IRFpCompareMode::LessOrdered:
			case IRFpCompareMode::LessUnordered:
				mips->fpcond = mips->f[inst->src1] < mips->f[inst->src2];
				break;
			}
			break;

		case IROp::FCvtSW:
			mips->f[inst->dest] = (float)mips->fs[inst->src1];
			break;
		case IROp::FCvtWS:
		{
			// Obeys the current rounding mode directly.
			float src = mips->f[inst->src1];
			if (my_isnanorinf(src)) {
				mips->fs[inst->dest] = my_isinf(src) && src < 0.0f ? -2147483648LL : 2147483647LL;
				break;
			}
			switch (mips->fcr31 & 3) {
			case 0: mips->fs[inst->dest] = (int)round_ieee_754(src); break;  // RINT_0
			case 1: mips->fs[inst->dest] = (int)src; break;  // CAST_1
			case 2: mips->fs[inst->dest] = (int)ceilf(src); break;  // CEIL_2
			case 3: mips->fs[inst->dest] = (int)floorf(src); break;  // FLOOR_3
			}
			break; //cvt.w.s
		}

		case IROp::ZeroFpCond:
			mips->fpcond = 0;
			break;

		case IROp::FMovFromGPR:
			memcpy(&mips->f[inst->dest], &mips->r[inst->src1], 4);
			break;
		case IROp::FMovToGPR:
			memcpy(&mips->r[inst->dest], &mips->f[inst->src1], 4);
			break;

		case IROp::ExitToConst:
			return constPool[inst->dest];

		case IROp::ExitToReg:
			return mips->r[inst->src1];

		case IROp::ExitToConstIfEq:
			if (mips->r[inst->src1] == mips->r[inst->src2])
				return constPool[inst->dest];
			break;
		case IROp::ExitToConstIfNeq:
			if (mips->r[inst->src1] != mips->r[inst->src2])
				return constPool[inst->dest];
			break;
		case IROp::ExitToConstIfGtZ:
			if ((s32)mips->r[inst->src1] > 0)
				return constPool[inst->dest];
			break;
		case IROp::ExitToConstIfGeZ:
			if ((s32)mips->r[inst->src1] >= 0)
				return constPool[inst->dest];
			break;
		case IROp::ExitToConstIfLtZ:
			if ((s32)mips->r[inst->src1] < 0)
				return constPool[inst->dest];
			break;
		case IROp::ExitToConstIfLeZ:
			if ((s32)mips->r[inst->src1] <= 0)
				return constPool[inst->dest];
			break;

		case IROp::Downcount:
			mips->downcount -= (inst->src1) | ((inst->src2) << 8);
			break;

		case IROp::SetPC:
			mips->pc = mips->r[inst->src1];
			break;

		case IROp::SetPCConst:
			mips->pc = constPool[inst->src1];
			break;

		case IROp::Syscall:
			// SetPC was executed before.
		{
			MIPSOpcode op(constPool[inst->src1]);
			CallSyscall(op);
			if (coreState != CORE_RUNNING)
				CoreTiming::ForceCheck();
			break;
		}

		case IROp::ExitToPC:
			return mips->pc;

		case IROp::Interpret:  // SLOW fallback. Can be made faster.
		{
			MIPSOpcode op(constPool[inst->src1]);
			MIPSInterpret(op);
			break;
		}

		case IROp::CallReplacement:
		{
			int funcIndex = constPool[inst->src1];
			const ReplacementTableEntry *f = GetReplacementFunc(funcIndex);
			int cycles = f->replaceFunc();
			mips->downcount -= cycles;
			break;
		}

		case IROp::Break:
			Crash();
			break;

		case IROp::SetCtrlVFPU:
			mips->vfpuCtrl[inst->dest] = constPool[inst->src1];
			break;

		case IROp::SetCtrlVFPUReg:
			mips->vfpuCtrl[inst->dest] = mips->r[inst->src1];
			break;

		case IROp::SetCtrlVFPUFReg:
			memcpy(&mips->vfpuCtrl[inst->dest], &mips->f[inst->src1], 4);
			break;

		case IROp::RestoreRoundingMode:
			fesetround(FE_TONEAREST);
			break;
		case IROp::ApplyRoundingMode:
		{
			int mode = FE_TONEAREST;
			switch (mips->fcr31 & 3) {
			case 0: mode = FE_TONEAREST; break;  // RINT_0
			case 1: mode = FE_TOWARDZERO; break;  // CAST_1
			case 2: mode = FE_UPWARD; break;  // CEIL_2
			case 3: mode = FE_DOWNWARD; break;  // FLOOR_3
			}
			fesetround(mode);
			break;
		}
		case IROp::UpdateRoundingMode:
			frontend->RoundingWasSet();
			break;

		default:
			Crash();
		}
#ifdef _DEBUG
		if (mips->r[0] != 0)
			Crash();
#endif
		inst++;
	}

	// If we got here, the block was badly constructed.
	Crash();
	return 0;
}<|MERGE_RESOLUTION|>--- conflicted
+++ resolved
@@ -1,18 +1,6 @@
-<<<<<<< HEAD
-
-
-
-
-#ifdef _M_SSE
-#include <smmintrin.h>
-#endif
-
-#include <cfenv>
-
-=======
->>>>>>> d6c2b6e9
 #include <algorithm>
 #include <cmath>
+#include <cfenv>
 
 #include "math/math_util.h"
 #include "Common/Common.h"
@@ -21,6 +9,7 @@
 #include <xmmintrin.h>
 #endif
 
+#include "Core/CoreTiming.h"
 #include "Core/MemMap.h"
 #include "Core/HLE/HLE.h"
 #include "Core/HLE/ReplaceTables.h"
@@ -29,12 +18,8 @@
 #include "Core/MIPS/MIPSVFPUUtils.h"
 #include "Core/MIPS/IR/IRInst.h"
 #include "Core/MIPS/IR/IRInterpreter.h"
-<<<<<<< HEAD
 #include "Core/MIPS/IR/IRFrontend.h"
-=======
 #include "Core/System.h"
-#include "Core/CoreTiming.h"
->>>>>>> d6c2b6e9
 
 alignas(16) float vec4InitValues[8][4] = {
 	{ 0.0f, 0.0f, 0.0f, 0.0f },
