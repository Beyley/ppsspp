#include <algorithm>
#include <cassert>
#include <cctype>
#include <cstdint>
#include "i18n/i18n.h"
#include "Common/StringUtils.h"
#include "Common/ChunkFile.h"
#include "Common/FileUtil.h"
#include "Core/CoreTiming.h"
#include "Core/CoreParameter.h"
#include "Core/CwCheat.h"
#include "Core/Config.h"
#include "Core/Host.h"
#include "Core/MIPS/MIPS.h"
#include "Core/ELF/ParamSFO.h"
#include "Core/System.h"
#include "Core/HLE/sceCtrl.h"
#include "Core/MIPS/JitCommon/JitCommon.h"

#ifdef _WIN32
#include "util/text/utf8.h"
#endif

static int CheatEvent = -1;
static CWCheatEngine *cheatEngine;
static bool cheatsEnabled;
using namespace SceCtrl;

void hleCheat(u64 userdata, int cyclesLate);

static inline std::string TrimString(const std::string &s) {
	auto wsfront = std::find_if_not(s.begin(), s.end(), [](int c) {
		// isspace() expects 0 - 255, so convert any sign-extended value.
	   return std::isspace(c & 0xFF);
   });
   auto wsback = std::find_if_not(s.rbegin(), s.rend(), [](int c){
	   return std::isspace(c & 0xFF);
   }).base();
   return wsback > wsfront ? std::string(wsfront, wsback) : std::string();
}

class CheatFileParser {
public:
	CheatFileParser(const std::string &filename, const std::string &gameID = "") {
#if defined(_WIN32) && !defined(__MINGW32__)
		file_.open(ConvertUTF8ToWString(filename));
#else
		file_.open(filename.c_str());
#endif

		validGameID_ = ReplaceAll(gameID, "-", "");
	}

	bool Parse();

	std::vector<std::string> GetErrors() const {
		return errors_;
	}

	std::vector<CheatCode> GetCheats() const {
		return cheats_;
	}

	std::vector<CheatFileInfo> GetFileInfo() const {
		return cheatInfo_;
	}

protected:
	void Flush();
	void FlushCheatInfo();
	void AddError(const std::string &msg);
	void ParseLine(const std::string &line);
	void ParseDataLine(const std::string &line, CheatCodeFormat format);
	bool ValidateGameID(const std::string &gameID);

	std::ifstream file_;
	std::string validGameID_;

	int line_ = 0;
	int games_ = 0;
	std::vector<std::string> errors_;
	std::vector<CheatFileInfo> cheatInfo_;
	std::vector<CheatCode> cheats_;
	std::vector<CheatLine> pendingLines_;
	CheatCodeFormat codeFormat_ = CheatCodeFormat::UNDEFINED;
	CheatFileInfo lastCheatInfo_;
	bool gameEnabled_ = true;
	bool gameRiskyEnabled_ = false;
	bool cheatEnabled_ = false;
};

bool CheatFileParser::Parse() {
	for (line_ = 1; file_ && !file_.eof(); ++line_) {
		std::string line;
		getline(file_, line, '\n');
		line = TrimString(line);

		// Minimum length 5 is shortest possible _ lines name of the game "_G N+"
		// and a minimum of 1 displayable character in cheat name string "_C0 1"
		// which both equal to 5 characters.
		if (line.length() >= 5 && line[0] == '_') {
			ParseLine(line);
		} else if (line.length() >= 2 && line[0] == '/' && line[1] == '/') {
			// Comment, ignore.
		} else if (line.length() >= 1 && line[0] == '#') {
			// Comment, ignore.
		} else if (line.length() > 0) {
			errors_.push_back(StringFromFormat("Unrecognized content on line %d: expecting _", line_));
		}
	}

	Flush();

	return errors_.empty();
}

void CheatFileParser::Flush() {
	if (!pendingLines_.empty()) {
		FlushCheatInfo();
		cheats_.push_back({ codeFormat_, pendingLines_ });
		pendingLines_.clear();
	}
	codeFormat_ = CheatCodeFormat::UNDEFINED;
}

void CheatFileParser::FlushCheatInfo() {
	if (lastCheatInfo_.lineNum != 0) {
		cheatInfo_.push_back(lastCheatInfo_);
		lastCheatInfo_ = { 0 };
	}
}

void CheatFileParser::AddError(const std::string &err) {
	errors_.push_back(StringFromFormat("Error on line %d: %s", line_, err.c_str()));
}

void CheatFileParser::ParseLine(const std::string &line) {
	switch (line[1]) {
	case 'S':
		// Disc ID, validate (for multi-disc cheat files)?
		Flush();
		++games_;

		if (ValidateGameID(line.substr(2))) {
			if (gameRiskyEnabled_) {
				// We found the right one, so let's not use this risky stuff.
				cheats_.clear();
				cheatInfo_.clear();
				gameRiskyEnabled_ = false;
			}
			gameEnabled_ = true;
		} else if (games_ == 1) {
			// Old behavior was to ignore.
			// For BC, let's allow if the game id doesn't match, but there's only one line.
			gameRiskyEnabled_ = true;
			gameEnabled_ = true;
		} else {
			if (gameRiskyEnabled_) {
				// There are multiple games here, kill the risky stuff.
				cheats_.clear();
				cheatInfo_.clear();
				gameRiskyEnabled_ = false;
			}
			gameEnabled_ = false;
		}
		return;

	case 'G':
		// Game title.
		return;

	case 'C':
		Flush();

		// Cheat name and activation status.
		if (line.length() >= 3 && line[2] >= '1' && line[2] <= '9') {
			lastCheatInfo_ = { line_, line.length() >= 5 ? line.substr(4) : "", true };
			cheatEnabled_ = true;
		} else if (line.length() >= 3 && line[2] == '0') {
			lastCheatInfo_ = { line_, line.length() >= 5 ? line.substr(4) : "", false };
			cheatEnabled_ = false;
		} else {
			AddError("could not parse cheat name line");
			cheatEnabled_ = false;
			return;
		}
		return;

	case 'L':
		// CwCheat data line.
		ParseDataLine(line.substr(2), CheatCodeFormat::CWCHEAT);
		return;

	case 'M':
		// TempAR data line.
		ParseDataLine(line.substr(2), CheatCodeFormat::TEMPAR);
		return;

	default:
		AddError("unknown line type");
		return;
	}
}

void CheatFileParser::ParseDataLine(const std::string &line, CheatCodeFormat format) {
	if (codeFormat_ == CheatCodeFormat::UNDEFINED) {
		codeFormat_ = format;
	} else if (codeFormat_ != format) {
		AddError("mixed code format (cwcheat/tempar)");
		lastCheatInfo_ = { 0 };
		pendingLines_.clear();
		cheatEnabled_ = false;
	}

	if (!gameEnabled_) {
		return;
	}
	if (!cheatEnabled_) {
		FlushCheatInfo();
		return;
	}

	CheatLine cheatLine;
	int len = 0;
	if (sscanf(line.c_str(), "%x %x %n", &cheatLine.part1, &cheatLine.part2, &len) == 2) {
		if ((size_t)len < line.length()) {
			AddError("junk after line data");
		}
		pendingLines_.push_back(cheatLine);
	} else {
		AddError("expecting two values");
	}
}

bool CheatFileParser::ValidateGameID(const std::string &gameID) {
	return validGameID_.empty() || ReplaceAll(TrimString(gameID), "-", "") == validGameID_;
}

static void __CheatStop() {
	if (cheatEngine) {
		delete cheatEngine;
		cheatEngine = nullptr;
	}
	cheatsEnabled = false;
}

static void __CheatStart() {
	__CheatStop();

	std::string realGameID = g_paramSFO.GetValueString("DISC_ID");
	std::string gameID = realGameID;
	const std::string gamePath = PSP_CoreParameter().fileToStart;
	const bool badGameSFO = realGameID.empty() || !g_paramSFO.GetValueInt("DISC_TOTAL");
	if (badGameSFO && gamePath.find("/PSP/GAME/") != std::string::npos) {
		gameID = g_paramSFO.GenerateFakeID(gamePath);
	}

	cheatEngine = new CWCheatEngine(gameID);
	// This only generates ini files on boot, let's leave homebrew ini file for UI.
	if (!realGameID.empty()) {
		cheatEngine->CreateCheatFile();
	}

	cheatEngine->ParseCheats();
	g_Config.bReloadCheats = false;
	cheatsEnabled = true;
}

static int GetRefreshMs() {
	int refresh = g_Config.iCwCheatRefreshRate;

	if (!cheatsEnabled)
		refresh = 1000;

	// Horrible hack for Tony Hawk - Underground 2. See #3854. Avoids crashing somehow
	// but still causes regular JIT invalidations which causes stutters.
	if (PSP_CoreParameter().compat.flags().JitInvalidationHack) {
		refresh = 2;
	}

	return refresh;
}

void __CheatInit() {
	// Always register the event, want savestates to be compatible whether cheats on or off.
	CheatEvent = CoreTiming::RegisterEvent("CheatEvent", &hleCheat);

	if (g_Config.bEnableCheats) {
		__CheatStart();
	}

	// Only check once a second for cheats to be enabled.
	CoreTiming::ScheduleEvent(msToCycles(GetRefreshMs()), CheatEvent, 0);
}

void __CheatShutdown() {
	__CheatStop();
}

void __CheatDoState(PointerWrap &p) {
	auto s = p.Section("CwCheat", 0, 2);
	if (!s) {
		return;
	}

	p.Do(CheatEvent);
	CoreTiming::RestoreRegisterEvent(CheatEvent, "CheatEvent", &hleCheat);

	if (s < 2) {
		// Before this we didn't have a checkpoint, so reset didn't work.
		// Let's just force one in.
		CoreTiming::RemoveEvent(CheatEvent);
		CoreTiming::ScheduleEvent(msToCycles(GetRefreshMs()), CheatEvent, 0);
	}
}

void hleCheat(u64 userdata, int cyclesLate) {
	if (cheatsEnabled != g_Config.bEnableCheats) {
		// Okay, let's move to the desired state, then.
		if (g_Config.bEnableCheats) {
			__CheatStart();
		} else {
			__CheatStop();
		}
	}

	// Check periodically for cheats.
	CoreTiming::ScheduleEvent(msToCycles(GetRefreshMs()), CheatEvent, 0);

	if (PSP_CoreParameter().compat.flags().JitInvalidationHack) {
		std::string gameTitle = g_paramSFO.GetValueString("DISC_ID");

		// Horrible hack for Tony Hawk - Underground 2. See #3854. Avoids crashing somehow
		// but still causes regular JIT invalidations which causes stutters.
		if (gameTitle == "ULUS10014") {
			cheatEngine->InvalidateICache(0x08865600, 72);
			cheatEngine->InvalidateICache(0x08865690, 4);
		} else if (gameTitle == "ULES00033" || gameTitle == "ULES00034" || gameTitle == "ULES00035") {  // euro, also 34 and 35
			cheatEngine->InvalidateICache(0x088655D8, 72);
			cheatEngine->InvalidateICache(0x08865668, 4);
		} else if (gameTitle == "ULUS10138") {  // MTX MotoTrax. No hack for ULES00581 known.
			cheatEngine->InvalidateICache(0x0886DCC0, 72);
			cheatEngine->InvalidateICache(0x0886DC20, 4);
			cheatEngine->InvalidateICache(0x0886DD40, 4);
		}
	}

	if (!cheatEngine || !cheatsEnabled)
		return;

	if (g_Config.bReloadCheats) { //Checks if the "reload cheats" button has been pressed.
		cheatEngine->ParseCheats();
		g_Config.bReloadCheats = false;
	}
	cheatEngine->Run();
}

CWCheatEngine::CWCheatEngine(const std::string &gameID) : gameID_(gameID) {
	filename_ = GetSysDirectory(DIRECTORY_CHEATS) + gameID_ + ".ini";
}

void CWCheatEngine::CreateCheatFile() {
	File::CreateFullPath(GetSysDirectory(DIRECTORY_CHEATS));

	if (!File::Exists(filename_)) {
		FILE *f = File::OpenCFile(filename_, "wb");
		if (f) {
			fwrite("\xEF\xBB\xBF\n", 1, 4, f);
			fclose(f);
		}
		if (!File::Exists(filename_)) {
			auto err = GetI18NCategory("Error");
			host->NotifyUserMessage(err->T("Unable to create cheat file, disk may be full"));
		}
	}
}

std::string CWCheatEngine::CheatFilename() {
	return filename_;
}

void CWCheatEngine::ParseCheats() {
	CheatFileParser parser(filename_, gameID_);

	parser.Parse();
	// TODO: Report errors.

	cheats_ = parser.GetCheats();
}

u32 CWCheatEngine::GetAddress(u32 value) {
	// Returns static address used by ppsspp. Some games may not like this, and causes cheats to not work without offset
	u32 address = (value + 0x08800000) & 0x3FFFFFFF;
	return address;
}

std::vector<CheatFileInfo> CWCheatEngine::FileInfo() {
	CheatFileParser parser(filename_, gameID_);

	parser.Parse();
	return parser.GetFileInfo();
}

void CWCheatEngine::InvalidateICache(u32 addr, int size) {
	currentMIPS->InvalidateICache(addr & ~3, size);
}

enum class CheatOp {
	Invalid,
	Noop,

	Write,
	Add,
	Subtract,
	Or,
	And,
	Xor,

	MultiWrite,

	CopyBytesFrom,
	Vibration,
	VibrationFromMemory,
	Delay,

	Assert,

	IfEqual,
	IfNotEqual,
	IfLess,
	IfGreater,

	IfAddrEqual,
	IfAddrNotEqual,
	IfAddrLess,
	IfAddrGreater,

	IfPressed,
	IfNotPressed,

	CwCheatPointerCommands,
};

struct CheatOperation {
	CheatOp op;
	uint32_t addr;
	int sz;
	uint32_t val;
	uint16_t vibrL;
	uint16_t vibrR;
	uint8_t vibrLTime;
	uint8_t vibrRTime;

	union {
		struct {
			uint32_t count;
			uint32_t step;
			uint32_t add;
		} multiWrite;
		struct {
			uint32_t destAddr;
		} copyBytesFrom;
		struct {
			uint32_t skip;
		} ifTypes;
		struct {
			uint32_t skip;
			uint32_t compareAddr;
		} ifAddrTypes;
		struct {
			int offset;
			int baseOffset;
			int count;
			int type;
		} pointerCommands;
		struct {
			uint16_t vibrL;
			uint16_t vibrR;
			uint8_t vibrLTime;
			uint8_t vibrRTime;
		} vibrationValues;
	};
};

CheatOperation CWCheatEngine::InterpretNextCwCheat(const CheatCode &cheat, size_t &i) {
	const CheatLine &line1 = cheat.lines[i++];
	const uint32_t &arg = line1.part2;

	// Filled as needed.
	u32 addr;

	int type = line1.part1 >> 28;
	switch (type) {
	case 0x0: // Write 8-bit data (up to 4 bytes.)
		addr = GetAddress(line1.part1 & 0x0FFFFFFF);
		if (arg & 0xFFFF0000)
			return { CheatOp::Write, addr, 4, arg };
		else if (arg & 0x0000FF00)
			return { CheatOp::Write, addr, 2, arg };
		else
			return { CheatOp::Write, addr, 1, arg };

	case 0x1: // Write 16-bit data.
		addr = GetAddress(line1.part1 & 0x0FFFFFFF);
		return { CheatOp::Write, addr, 2, arg };

	case 0x2: // Write 32-bit data.
		addr = GetAddress(line1.part1 & 0x0FFFFFFF);
		return { CheatOp::Write, addr, 4, arg };

	case 0x3: // Increment/decrement data.
		addr = GetAddress(arg & 0x0FFFFFFF);
		switch ((line1.part1 >> 20) & 0xF) {
		case 1:
			return { CheatOp::Add, addr, 1, line1.part1 & 0xFF };
		case 2:
			return { CheatOp::Subtract, addr, 1, line1.part1 & 0xFF };
		case 3:
			return { CheatOp::Add, addr, 2, line1.part1 & 0xFFFF };
		case 4:
			return { CheatOp::Subtract, addr, 2, line1.part1 & 0xFFFF };
		case 5:
			if (i < cheat.lines.size())
				return { CheatOp::Add, addr, 4, cheat.lines[i++].part1 };
			return { CheatOp::Invalid };
		case 6:
			if (i < cheat.lines.size())
				return { CheatOp::Subtract, addr, 4, cheat.lines[i++].part1 };
			return { CheatOp::Invalid };

		default:
			return { CheatOp::Invalid };
		}
		break;

	case 0x4: // 32-bit multi-write patch data.
		addr = GetAddress(line1.part1 & 0x0FFFFFFF);
		if (i < cheat.lines.size()) {
			const CheatLine &line2 = cheat.lines[i++];

			CheatOperation op = { CheatOp::MultiWrite, addr, 4, line2.part1 };
			op.multiWrite.count = arg >> 16;
			op.multiWrite.step = (arg & 0xFFFF) * 4;
			op.multiWrite.add = line2.part2;
			return op;
		}
		return { CheatOp::Invalid };

	case 0x5: // Memcpy command.
		addr = GetAddress(line1.part1 & 0x0FFFFFFF);
		if (i < cheat.lines.size()) {
			const CheatLine &line2 = cheat.lines[i++];

			CheatOperation op = { CheatOp::CopyBytesFrom, addr, 0, arg };
			op.copyBytesFrom.destAddr = GetAddress(line2.part1 & 0x0FFFFFFF);
			return op;
		}
		return { CheatOp::Invalid };

	case 0x6: // Pointer commands.
		addr = GetAddress(line1.part1 & 0x0FFFFFFF);
		if (i < cheat.lines.size()) {
			const CheatLine &line2 = cheat.lines[i++];
			int count = (line2.part1 & 0xFFFF) - 1;

			// Validate lines to process - make sure we stay inside cheat.lines.
			if (i + count > cheat.lines.size())
				return { CheatOp::Invalid };

			CheatOperation op = { CheatOp::CwCheatPointerCommands, addr, 0, arg };
			op.pointerCommands.offset = (int)line2.part2;
			// TODO: Verify sign handling.  Is this really supposed to sign extend?
			op.pointerCommands.baseOffset = ((int)line2.part1 >> 20) * 4;
			op.pointerCommands.count = count;
			op.pointerCommands.type = (line2.part1 >> 16) & 0xF;
			return op;
		}
		return { CheatOp::Invalid };

	case 0x7: // Boolean data operations.
		addr = GetAddress(line1.part1 & 0x0FFFFFFF);
		switch (arg >> 16) {
		case 0x0000: // 8-bit OR.
			return { CheatOp::Or, addr, 1, arg & 0xFF };
		case 0x0001: // 16-bit OR.
			return { CheatOp::Or, addr, 2, arg & 0xFFFF };
		case 0x0002: // 8-bit AND.
			return { CheatOp::And, addr, 1, arg & 0xFF };
		case 0x0003: // 16-bit AND.
			return { CheatOp::And, addr, 2, arg & 0xFFFF };
		case 0x0004: // 8-bit XOR.
			return { CheatOp::Xor, addr, 1, arg & 0xFF };
		case 0x0005: // 16-bit XOR.
			return { CheatOp::Xor, addr, 2, arg & 0xFFFF };
		}
		return { CheatOp::Invalid };

	case 0x8: // 8-bit or 16-bit multi-write patch data.
		addr = GetAddress(line1.part1 & 0x0FFFFFFF);
		if (i < cheat.lines.size()) {
			const CheatLine &line2 = cheat.lines[i++];
			const bool is8Bit = (line2.part1 & 0xFFFF0000) == 0;
			const uint32_t val = is8Bit ? (line2.part1 & 0xFF) : (line2.part1 & 0xFFFF);

			CheatOperation op = { CheatOp::MultiWrite, addr, is8Bit ? 1 : 2, val };
			op.multiWrite.count = arg >> 16;
			op.multiWrite.step = (arg & 0xFFFF) * (is8Bit ? 1 : 2);
			op.multiWrite.add = line2.part2;
			return op;
		}
		return { CheatOp::Invalid };

<<<<<<< HEAD
	case 0xA: // Vibration command(PPSSPP specific)
		// 0xA1 reads vibration from memory
		if (((line1.part1 >> 24) & 0xFF) == 0xA1) {
			addr = line1.part2;
			return { CheatOp::VibrationFromMemory, addr };
		} else { // 0xA0 sets vibration by cheat parameters
			CheatOperation op = { CheatOp::Vibration };
			op.vibrationValues.vibrL = line1.part1 & 0x0000FFFF;
			op.vibrationValues.vibrR = line1.part2 & 0x0000FFFF;
			op.vibrationValues.vibrLTime = (line1.part1 >> 16) & 0x000000FF;
			op.vibrationValues.vibrRTime = (line1.part2 >> 16) & 0x000000FF;
			return op;
		}
		return { CheatOp::Invalid };
=======
	case 0xA: // PPSSPP specific cheats
		switch (line1.part1 >> 24 & 0xF) {
		case 0x0: // 0x0 sets gamepad vibration by cheat parameters
			{
				CheatOperation op = { CheatOp::Vibration };
				op.vibrationValues.vibrL = line1.part1 & 0x0000FFFF;
				op.vibrationValues.vibrR = line1.part2 & 0x0000FFFF;
				op.vibrationValues.vibrLTime = (line1.part1 >> 16) & 0x000000FF;
				op.vibrationValues.vibrRTime = (line1.part2 >> 16) & 0x000000FF;
				return op;
			}
		case 0x1: // 0x1 reads value for gamepad vibration from memory
			addr = line1.part2;
			return { CheatOp::VibrationFromMemory, addr };
		// Place for other PPSSPP specific cheats
		default:
			return { CheatOp::Invalid };
		}
>>>>>>> cc916180

	case 0xB: // Delay command.
		return { CheatOp::Delay, 0, 0, arg };

	case 0xC: // 32-bit equal check / code stopper.
		addr = GetAddress(line1.part1 & 0x0FFFFFFF);
		return { CheatOp::Assert, addr, 4, arg };

	case 0xD: // Line skip tests & joker codes.
		switch (arg >> 28) {
		case 0x0: // 16-bit next line skip test.
		case 0x2: // 8-bit next line skip test.
			addr = GetAddress(line1.part1 & 0x0FFFFFFF);
			{
				const bool is8Bit = (arg >> 28) == 0x2;
				const uint32_t val = is8Bit ? (arg & 0xFF) : (arg & 0xFFFF);

				CheatOp opcode;
				switch ((arg >> 20) & 0xF) {
				case 0x0:
					opcode = CheatOp::IfEqual;
					break;
				case 0x1:
					opcode = CheatOp::IfNotEqual;
					break;
				case 0x2:
					opcode = CheatOp::IfLess;
					break;
				case 0x3:
					opcode = CheatOp::IfGreater;
					break;
				default:
					return { CheatOp::Invalid };
				}

				CheatOperation op = { opcode, addr, is8Bit ? 1 : 2, val };
				op.ifTypes.skip = 1;
				return op;
			}

		case 0x1: // Joker code - button pressed.
		case 0x3: // Inverse joker code - button not pressed.
			{
				bool pressed = (arg >> 28) == 0x1;
				CheatOperation op = { pressed ? CheatOp::IfPressed : CheatOp::IfNotPressed, 0, 0, arg & 0x0FFFFFFF };
				op.ifTypes.skip = (line1.part1 & 0xFF) + 1;
				return op;
			}

		case 0x4: // Adress equal test.
		case 0x5: // Address not equal test.
		case 0x6: // Address less than test.
		case 0x7: // Address greater than test.
			addr = GetAddress(line1.part1 & 0x0FFFFFFF);
			if (i < cheat.lines.size()) {
				const CheatLine &line2 = cheat.lines[i++];
				const int sz = 1 << (line2.part2 & 0xF);

				CheatOp opcode;
				switch (arg >> 28) {
				case 0x4:
					opcode = CheatOp::IfAddrEqual;
					break;
				case 0x5:
					opcode = CheatOp::IfAddrNotEqual;
					break;
				case 0x6:
					opcode = CheatOp::IfAddrLess;
					break;
				case 0x7:
					opcode = CheatOp::IfAddrGreater;
					break;
				default:
					return { CheatOp::Invalid };
				}

				CheatOperation op = { opcode, addr, sz, 0 };
				op.ifAddrTypes.skip = line2.part1;
				op.ifAddrTypes.compareAddr = GetAddress(arg & 0x0FFFFFFF);
				return op;
			}
			return { CheatOp::Invalid };

		default:
			return { CheatOp::Invalid };
		}

	case 0xE: // Multiple line skip tests.
		addr = GetAddress(arg & 0x0FFFFFFF);
		{
			const bool is8Bit = (line1.part1 >> 24) == 0xE1;
			const uint32_t val = is8Bit ? (line1.part1 & 0xFF) : (line1.part1 & 0xFFFF);

			CheatOp opcode;
			switch (arg >> 28) {
			case 0x0:
				opcode = CheatOp::IfEqual;
				break;
			case 0x1:
				opcode = CheatOp::IfNotEqual;
				break;
			case 0x2:
				opcode = CheatOp::IfLess;
				break;
			case 0x3:
				opcode = CheatOp::IfGreater;
				break;
			default:
				return { CheatOp::Invalid };
			}

			CheatOperation op = { opcode, addr, is8Bit ? 1 : 2, val };
			op.ifTypes.skip = (line1.part1 >> 16) & (is8Bit ? 0xFF : 0xFFF);
			return op;
		}

	default:
		return { CheatOp::Invalid };
	}
}

CheatOperation CWCheatEngine::InterpretNextTempAR(const CheatCode &cheat, size_t &i) {
	// TODO
	assert(false);
	return { CheatOp::Invalid };
}

CheatOperation CWCheatEngine::InterpretNextOp(const CheatCode &cheat, size_t &i) {
	if (cheat.fmt == CheatCodeFormat::CWCHEAT)
		return InterpretNextCwCheat(cheat, i);
	else if (cheat.fmt == CheatCodeFormat::TEMPAR)
		return InterpretNextTempAR(cheat, i);
	else
		assert(false);
	return { CheatOp::Invalid };
}

void CWCheatEngine::ApplyMemoryOperator(const CheatOperation &op, uint32_t(*oper)(uint32_t, uint32_t)) {
	if (Memory::IsValidAddress(op.addr)) {
		InvalidateICache(op.addr, 4);
		if (op.sz == 1)
			Memory::Write_U8((u8)oper(Memory::Read_U8(op.addr), op.val), op.addr);
		else if (op.sz == 2)
			Memory::Write_U16((u16)oper(Memory::Read_U16(op.addr), op.val),op. addr);
		else if (op.sz == 4)
			Memory::Write_U32((u32)oper(Memory::Read_U32(op.addr), op.val), op.addr);
	}
}

bool CWCheatEngine::TestIf(const CheatOperation &op, bool(*oper)(int, int)) {
	if (Memory::IsValidAddress(op.addr)) {
		InvalidateICache(op.addr, 4);

		int memoryValue = 0;
		if (op.sz == 1)
			memoryValue = (int)Memory::Read_U8(op.addr);
		else if (op.sz == 2)
			memoryValue = (int)Memory::Read_U16(op.addr);
		else if (op.sz == 4)
			memoryValue = (int)Memory::Read_U32(op.addr);

		return oper(memoryValue, (int)op.val);
	}
	return false;
}

bool CWCheatEngine::TestIfAddr(const CheatOperation &op, bool(*oper)(int, int)) {
	if (Memory::IsValidAddress(op.addr)) {
		InvalidateICache(op.addr, 4);

		int memoryValue1 = 0;
		int memoryValue2 = 0;
		if (op.sz == 1) {
			memoryValue1 = (int)Memory::Read_U8(op.addr);
			memoryValue2 = (int)Memory::Read_U8(op.ifAddrTypes.compareAddr);
		} else if (op.sz == 2) {
			memoryValue1 = (int)Memory::Read_U16(op.addr);
			memoryValue2 = (int)Memory::Read_U16(op.ifAddrTypes.compareAddr);
		} else if (op.sz == 4) {
			memoryValue1 = (int)Memory::Read_U32(op.addr);
			memoryValue2 = (int)Memory::Read_U32(op.ifAddrTypes.compareAddr);
		}

		return oper(memoryValue1, memoryValue2);
	}
	return false;
}

void CWCheatEngine::ExecuteOp(const CheatOperation &op, const CheatCode &cheat, size_t &i) {
	switch (op.op) {
	case CheatOp::Invalid:
		i = cheat.lines.size();
		break;

	case CheatOp::Noop:
		break;

	case CheatOp::Write:
		if (Memory::IsValidAddress(op.addr)) {
			InvalidateICache(op.addr, 4);
			if (op.sz == 1)
				Memory::Write_U8((u8)op.val, op.addr);
			else if (op.sz == 2)
				Memory::Write_U16((u16)op.val, op.addr);
			else if (op.sz == 4)
				Memory::Write_U32((u32)op.val, op.addr);
		}
		break;

	case CheatOp::Add:
		ApplyMemoryOperator(op, [](uint32_t a, uint32_t b) {
			return a + b;
		});
		break;

	case CheatOp::Subtract:
		ApplyMemoryOperator(op, [](uint32_t a, uint32_t b) {
			return a - b;
		});
		break;

	case CheatOp::Or:
		ApplyMemoryOperator(op, [](uint32_t a, uint32_t b) {
			return a | b;
		});
		break;

	case CheatOp::And:
		ApplyMemoryOperator(op, [](uint32_t a, uint32_t b) {
			return a & b;
		});
		break;

	case CheatOp::Xor:
		ApplyMemoryOperator(op, [](uint32_t a, uint32_t b) {
			return a ^ b;
		});
		break;

	case CheatOp::MultiWrite:
		if (Memory::IsValidAddress(op.addr)) {
			InvalidateICache(op.addr, op.multiWrite.count * op.multiWrite.step + op.sz);

			uint32_t data = op.val;
			uint32_t addr = op.addr;
			for (uint32_t a = 0; a < op.multiWrite.count; a++) {
				if (Memory::IsValidAddress(addr)) {
					if (op.sz == 1)
						Memory::Write_U8((u8)data, addr);
					else if (op.sz == 2)
						Memory::Write_U16((u16)data, addr);
					else if (op.sz == 4)
						Memory::Write_U32((u32)data, addr);
				}
				addr += op.multiWrite.step;
				data += op.multiWrite.add;
			}
		}
		break;

	case CheatOp::CopyBytesFrom:
		if (Memory::IsValidRange(op.addr, op.val) && Memory::IsValidRange(op.copyBytesFrom.destAddr, op.val)) {
			InvalidateICache(op.addr, op.val);
			InvalidateICache(op.copyBytesFrom.destAddr, op.val);

			Memory::MemcpyUnchecked(op.copyBytesFrom.destAddr, op.addr, op.val);
		}
		break;

	case CheatOp::Vibration:
		if (op.vibrationValues.vibrL > 0) {
			SetLeftVibration(op.vibrationValues.vibrL);
			SetVibrationLeftDropout(op.vibrationValues.vibrLTime);
		}
		if (op.vibrationValues.vibrR > 0) {
			SetRightVibration(op.vibrationValues.vibrR);
			SetVibrationRightDropout(op.vibrationValues.vibrRTime);
		}
		break;

	case CheatOp::VibrationFromMemory:
		if (Memory::IsValidAddress(op.addr) && Memory::IsValidAddress(op.addr + 0x4)) {
			uint16_t checkLeftVibration = Memory::Read_U16(op.addr);
			uint16_t checkRightVibration = Memory::Read_U16(op.addr + 0x2);
			if (checkLeftVibration > 0) {
				SetLeftVibration(checkLeftVibration);
				SetVibrationLeftDropout(Memory::Read_U8(op.addr + 0x4));
			}
			if (checkRightVibration > 0) {
				SetRightVibration(checkRightVibration);
				SetVibrationRightDropout(Memory::Read_U8(op.addr + 0x6));
			}
		}
		break;

	case CheatOp::Delay:
		// TODO: Not supported.
		break;

	case CheatOp::Assert:
		if (Memory::IsValidAddress(op.addr)) {
			InvalidateICache(op.addr, 4);
			if (Memory::Read_U32(op.addr) != op.val) {
				i = cheat.lines.size();
			}
		}
		break;

	case CheatOp::IfEqual:
		if (!TestIf(op, [](int a, int b) { return a == b; })) {
			i += (size_t)op.ifTypes.skip;
		}
		break;

	case CheatOp::IfNotEqual:
		if (!TestIf(op, [](int a, int b) { return a != b; })) {
			i += (size_t)op.ifTypes.skip;
		}
		break;

	case CheatOp::IfLess:
		if (!TestIf(op, [](int a, int b) { return a < b; })) {
			i += (size_t)op.ifTypes.skip;
		}
		break;

	case CheatOp::IfGreater:
		if (!TestIf(op, [](int a, int b) { return a > b; })) {
			i += (size_t)op.ifTypes.skip;
		}
		break;

	case CheatOp::IfAddrEqual:
		if (!TestIfAddr(op, [](int a, int b) { return a == b; })) {
			i += (size_t)op.ifAddrTypes.skip;
		}
		break;

	case CheatOp::IfAddrNotEqual:
		if (!TestIfAddr(op, [](int a, int b) { return a != b; })) {
			i += (size_t)op.ifAddrTypes.skip;
		}
		break;

	case CheatOp::IfAddrLess:
		if (!TestIfAddr(op, [](int a, int b) { return a < b; })) {
			i += (size_t)op.ifAddrTypes.skip;
		}
		break;

	case CheatOp::IfAddrGreater:
		if (!TestIfAddr(op, [](int a, int b) { return a > b; })) {
			i += (size_t)op.ifAddrTypes.skip;
		}
		break;

	case CheatOp::IfPressed:
		// Button	Code
		// SELECT	0x00000001
		// START	0x00000008
		// DPAD UP	0x00000010
		// DPAD RIGHT	0x00000020
		// DPAD DOWN	0x00000040
		// DPAD LEFT	0x00000080
		// L TRIGGER	0x00000100
		// R TRIGGER	0x00000200
		// TRIANGLE	0x00001000
		// CIRCLE	0x00002000
		// CROSS	0x00004000
		// SQUARE	0x00008000
		// HOME		0x00010000
		// HOLD		0x00020000
		// WLAN		0x00040000
		// REMOTE HOLD	0x00080000
		// VOLUME UP	0x00100000
		// VOLUME DOWN	0x00200000
		// SCREEN	0x00400000
		// NOTE		0x00800000
		if ((__CtrlPeekButtons() & op.val) != op.val) {
			i += (size_t)op.ifTypes.skip;
		}
		break;

	case CheatOp::IfNotPressed:
		if ((__CtrlPeekButtons() & op.val) == op.val) {
			i += (size_t)op.ifTypes.skip;
		}
		break;

	case CheatOp::CwCheatPointerCommands:
		{
			InvalidateICache(op.addr + op.pointerCommands.baseOffset, 4);
			u32 base = Memory::Read_U32(op.addr + op.pointerCommands.baseOffset);
			u32 val = op.val;
			int type = op.pointerCommands.type;
			for (int a = 0; a < op.pointerCommands.count; ++a) {
				const CheatLine &line = cheat.lines[i++];
				switch (line.part1 >> 28) {
				case 0x1: // type copy byte
					{
						InvalidateICache(op.addr, 4);
						u32 srcAddr = Memory::Read_U32(op.addr) + op.pointerCommands.offset;
						u32 dstAddr = Memory::Read_U32(op.addr + op.pointerCommands.baseOffset) + (line.part1 & 0x0FFFFFFF);
						if (Memory::IsValidRange(dstAddr, val) && Memory::IsValidRange(srcAddr, val)) {
							InvalidateICache(dstAddr, val);
							InvalidateICache(srcAddr, val);
							Memory::MemcpyUnchecked(dstAddr, srcAddr, val);
						}
						// Don't perform any further action.
						type = -1;
					}
					break;

				case 0x2:
				case 0x3: // type pointer walk
					{
						int walkOffset = (int)line.part1 & 0x0FFFFFFF;
						if ((line.part1 >> 28) == 0x3) {
							walkOffset = -walkOffset;
						}
						InvalidateICache(base + walkOffset, 4);
						base = Memory::Read_U32(base + walkOffset);
						switch (line.part2 >> 28) {
						case 0x2:
						case 0x3: // type pointer walk
							walkOffset = line.part2 & 0x0FFFFFFF;
							if ((line.part2 >> 28) == 0x3) {
								walkOffset = -walkOffset;
							}
							InvalidateICache(base + walkOffset, 4);
							base = Memory::Read_U32(base + walkOffset);
							break;

						default:
							// Unexpected value in cheat line?
							break;
						}
					}
					break;

				case 0x9: // type multi address write
					base += line.part1 & 0x0FFFFFFF;
					val += line.part2;
					break;

				default:
					// Unexpected value in cheat line?
					break;
				}
			}

			switch (type) {
			case 0: // 8 bit write
				InvalidateICache(base + op.pointerCommands.offset, 4);
				Memory::Write_U8((u8)val, base + op.pointerCommands.offset);
				break;
			case 1: // 16-bit write
				InvalidateICache(base + op.pointerCommands.offset, 4);
				Memory::Write_U16((u16)val, base + op.pointerCommands.offset);
				break;
			case 2: // 32-bit write
				InvalidateICache(base + op.pointerCommands.offset, 4);
				Memory::Write_U32((u32)val, base + op.pointerCommands.offset);
				break;
			case 3: // 8 bit inverse write
				InvalidateICache(base - op.pointerCommands.offset, 4);
				Memory::Write_U8((u8)val, base - op.pointerCommands.offset);
				break;
			case 4: // 16-bit inverse write
				InvalidateICache(base - op.pointerCommands.offset, 4);
				Memory::Write_U16((u16)val, base - op.pointerCommands.offset);
				break;
			case 5: // 32-bit inverse write
				InvalidateICache(base - op.pointerCommands.offset, 4);
				Memory::Write_U32((u32)val, base - op.pointerCommands.offset);
				break;
			case -1: // Operation already performed, nothing to do
				break;
			}
		}
		break;

	default:
		assert(false);
	}
}

void CWCheatEngine::Run() {
	for (CheatCode cheat : cheats_) {
		// InterpretNextOp and ExecuteOp move i.
		for (size_t i = 0; i < cheat.lines.size(); ) {
			CheatOperation op = InterpretNextOp(cheat, i);
			ExecuteOp(op, cheat, i);
		}
	}
}

bool CWCheatEngine::HasCheats() {
	return !cheats_.empty();
}

bool CheatsInEffect() {
	if (!cheatEngine || !cheatsEnabled)
		return false;
	return cheatEngine->HasCheats();
}
<|MERGE_RESOLUTION|>--- conflicted
+++ resolved
@@ -446,10 +446,6 @@
 	uint32_t addr;
 	int sz;
 	uint32_t val;
-	uint16_t vibrL;
-	uint16_t vibrR;
-	uint8_t vibrLTime;
-	uint8_t vibrRTime;
 
 	union {
 		struct {
@@ -610,22 +606,6 @@
 		}
 		return { CheatOp::Invalid };
 
-<<<<<<< HEAD
-	case 0xA: // Vibration command(PPSSPP specific)
-		// 0xA1 reads vibration from memory
-		if (((line1.part1 >> 24) & 0xFF) == 0xA1) {
-			addr = line1.part2;
-			return { CheatOp::VibrationFromMemory, addr };
-		} else { // 0xA0 sets vibration by cheat parameters
-			CheatOperation op = { CheatOp::Vibration };
-			op.vibrationValues.vibrL = line1.part1 & 0x0000FFFF;
-			op.vibrationValues.vibrR = line1.part2 & 0x0000FFFF;
-			op.vibrationValues.vibrLTime = (line1.part1 >> 16) & 0x000000FF;
-			op.vibrationValues.vibrRTime = (line1.part2 >> 16) & 0x000000FF;
-			return op;
-		}
-		return { CheatOp::Invalid };
-=======
 	case 0xA: // PPSSPP specific cheats
 		switch (line1.part1 >> 24 & 0xF) {
 		case 0x0: // 0x0 sets gamepad vibration by cheat parameters
@@ -644,7 +624,6 @@
 		default:
 			return { CheatOp::Invalid };
 		}
->>>>>>> cc916180
 
 	case 0xB: // Delay command.
 		return { CheatOp::Delay, 0, 0, arg };
