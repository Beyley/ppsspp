// Copyright (c) 2015- PPSSPP Project.

// This program is free software: you can redistribute it and/or modify
// it under the terms of the GNU General Public License as published by
// the Free Software Foundation, version 2.0 or later versions.

// This program is distributed in the hope that it will be useful,
// but WITHOUT ANY WARRANTY; without even the implied warranty of
// MERCHANTABILITY or FITNESS FOR A PARTICULAR PURPOSE.  See the
// GNU General Public License 2.0 for more details.

// A copy of the GPL 2.0 should have been included with the program.
// If not, see http://www.gnu.org/licenses/

// Official git repository and contact information can be found at
// https://github.com/hrydgard/ppsspp and http://www.ppsspp.org/.

#pragma once

#include <string>
#include <cstdint>

// Compatibility flags are controlled by assets/compat.ini.
// Alternatively, if PSP/SYSTEM/compat.ini exists, it is merged on top, to enable editing
// the file on Android for tests.
//
// This file is not meant to be user-editable, although is kept as a separate ini
// file instead of compiled into the code for debugging purposes.
//
// The uses cases are strict:
//   * Enable fixes for things we can't reasonably emulate without completely ruining
//     performance for other games, such as the screen copies in Dangan Ronpa
//   * Disabling accuracy features like 16-bit depth rounding, when we can't seem to
//     implement them at all in a 100% compatible way
//   * Emergency game-specific compatibility fixes before releases, such as the GTA
//     music problem where every attempted fix has reduced compatibility with other games
//   * Enable "unsafe" performance optimizations that some games can tolerate and
//     others cannot. We do not currently have any of those.
//
// This functionality should NOT be used for any of the following:
//   * Cheats
//   * Fun hacks, like enlarged heads or whatever
//   * Fixing general compatibility issues. First try to find a general solution. Try hard.
//
// We already have the Action Replay-based cheat system for such use cases.

struct CompatFlags {
	bool VertexDepthRounding;
	bool PixelDepthRounding;
	bool DepthRangeHack;
	bool ClearToRAM;
	bool Force04154000Download;
	bool DrawSyncEatCycles;
	bool DelayDelayThreadHack;
	bool FakeMipmapChange;
	bool RequireBufferedRendering;
	bool RequireBlockTransfer;
	bool RequireDefaultCPUClock;
	bool DisableReadbacks;
	bool HackFixVideo;
	bool HackFixHangs;
	bool HackLatchedFramebuffer;
	bool DecreaseVertexDepthAccuracy;
	bool DecreaseFragmentDepthAccuracy;
	bool ForceRangeDownload;
	bool FlushAtStall;
	bool Force04Download;
	bool DisableAccurateDepth;
	bool MGS2AcidHack;
	bool SonicRivalsHack;
<<<<<<< HEAD
	bool AdhocHackDisableNBSwitch;
	bool AdhocHackStopFriendClear;
	bool AdhocHackPhantasyStarOffset;
=======
	bool RenderPassMerge;
>>>>>>> c8730c93
	bool BlockTransferAllowCreateFB;
	bool YugiohSaveFix;
	bool ForceUMDDelay;
	bool ForceMax60FPS;
	bool JitInvalidationHack;
	bool HideISOFiles;
	bool MoreAccurateVMMUL;
};

class IniFile;

class Compatibility {
public:
	Compatibility() {
		Clear();
	}

	// Flags enforced read-only through const. Only way to change them is to load assets/compat.ini.
	const CompatFlags &flags() const { return flags_; }

	void Load(const std::string &gameID);

private:
	void Clear();
	void CheckSettings(IniFile &iniFile, const std::string &gameID);
	void CheckSetting(IniFile &iniFile, const std::string &gameID, const char *option, bool *flag);

	CompatFlags flags_{};
};<|MERGE_RESOLUTION|>--- conflicted
+++ resolved
@@ -68,13 +68,10 @@
 	bool DisableAccurateDepth;
 	bool MGS2AcidHack;
 	bool SonicRivalsHack;
-<<<<<<< HEAD
+	bool RenderPassMerge;
 	bool AdhocHackDisableNBSwitch;
 	bool AdhocHackStopFriendClear;
 	bool AdhocHackPhantasyStarOffset;
-=======
-	bool RenderPassMerge;
->>>>>>> c8730c93
 	bool BlockTransferAllowCreateFB;
 	bool YugiohSaveFix;
 	bool ForceUMDDelay;
