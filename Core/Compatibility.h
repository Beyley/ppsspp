// Copyright (c) 2015- PPSSPP Project.

// This program is free software: you can redistribute it and/or modify
// it under the terms of the GNU General Public License as published by
// the Free Software Foundation, version 2.0 or later versions.

// This program is distributed in the hope that it will be useful,
// but WITHOUT ANY WARRANTY; without even the implied warranty of
// MERCHANTABILITY or FITNESS FOR A PARTICULAR PURPOSE.  See the
// GNU General Public License 2.0 for more details.

// A copy of the GPL 2.0 should have been included with the program.
// If not, see http://www.gnu.org/licenses/

// Official git repository and contact information can be found at
// https://github.com/hrydgard/ppsspp and http://www.ppsspp.org/.

#pragma once

#include <string>
#include <cstdint>
#include <set>

// Compatibility flags are controlled by assets/compat.ini.
// Alternatively, if PSP/SYSTEM/compat.ini exists, it is merged on top, to enable editing
// the file on Android for tests.
//
// This file is not meant to be user-editable, although is kept as a separate ini
// file instead of compiled into the code for debugging purposes.
//
// The uses cases are strict:
//   * Enable fixes for things we can't reasonably emulate without completely ruining
//     performance for other games, such as the screen copies in Dangan Ronpa
//   * Disabling accuracy features like 16-bit depth rounding, when we can't seem to
//     implement them at all in a 100% compatible way
//   * Emergency game-specific compatibility fixes before releases, such as the GTA
//     music problem where every attempted fix has reduced compatibility with other games
//   * Enable "unsafe" performance optimizations that some games can tolerate and
//     others cannot. We do not currently have any of those.
//
// This functionality should NOT be used for any of the following:
//   * Cheats
//   * Fun hacks, like enlarged heads or whatever
//   * Fixing general compatibility issues. First try to find a general solution. Try hard.
//
// We already have the Action Replay-based cheat system for such use cases.

// TODO: Turn into bitfield for smaller mem footprint. Though I think it still fits in a cacheline...
struct CompatFlags {
	bool VertexDepthRounding;
	bool PixelDepthRounding;
	bool DepthRangeHack;
	bool ClearToRAM;
	bool Force04154000Download;
	bool DrawSyncEatCycles;
	bool FakeMipmapChange;
	bool RequireBufferedRendering;
	bool RequireBlockTransfer;
	bool RequireDefaultCPUClock;
	bool DisableAccurateDepth;
	bool MGS2AcidHack;
	bool SonicRivalsHack;
	bool BlockTransferAllowCreateFB;
	bool IntraVRAMBlockTransferAllowCreateFB;
	bool YugiohSaveFix;
	bool ForceUMDDelay;
	bool ForceMax60FPS;
	bool GoWFramerateHack60;
	bool GoWFramerateHack30;
	bool JitInvalidationHack;
	bool HideISOFiles;
	bool MoreAccurateVMMUL;
	bool ForceSoftwareRenderer;
	bool DarkStalkersPresentHack;
	bool ReportSmallMemstick;
	bool MemstickFixedFree;
	bool DateLimited;
	bool ShaderColorBitmask;
	bool DisableFirstFrameReadback;
	bool MpegAvcWarmUp;
	bool BlueToAlpha;
	bool CenteredLines;
	bool MaliDepthStencilBugWorkaround;
	bool ZZT3SelectHack;
	bool AllowLargeFBTextureOffsets;
	bool AtracLoopHack;
	bool DeswizzleDepth;
	bool SplitFramebufferMargin;
	bool ForceLowerResolutionForEffectsOn;
	bool ForceLowerResolutionForEffectsOff;
	bool AllowDownloadCLUT;
	bool NearestFilteringOnFramebufferCreate;
<<<<<<< HEAD
	bool Fontltn12Hack;
=======
	bool SecondaryTextureCache;
	bool EnglishOrJapaneseOnly;
	bool OldAdrenoPixelDepthRoundingGL;
	bool ForceCircleButtonConfirm;
	bool DisallowFramebufferAtOffset;
>>>>>>> e6b7817c
};

struct VRCompat {
	bool IdentityViewHack;
	bool Skyplane;
	float UnitsPerMeter;
};

class IniFile;

class Compatibility {
public:
	Compatibility() {
		Clear();
	}

	// Flags enforced read-only through const. Only way to change them is to load assets/compat.ini.
	const CompatFlags &flags() const { return flags_; }

	const VRCompat &vrCompat() const { return vrCompat_; }

	void Load(const std::string &gameID);

private:
	void Clear();
	void CheckSettings(IniFile &iniFile, const std::string &gameID);
	void CheckVRSettings(IniFile &iniFile, const std::string &gameID);
	void CheckSetting(IniFile &iniFile, const std::string &gameID, const char *option, bool *flag);
	void CheckSetting(IniFile &iniFile, const std::string &gameID, const char *option, float *value);

	CompatFlags flags_{};
	VRCompat vrCompat_{};
	std::set<std::string> ignored_;
};<|MERGE_RESOLUTION|>--- conflicted
+++ resolved
@@ -90,15 +90,12 @@
 	bool ForceLowerResolutionForEffectsOff;
 	bool AllowDownloadCLUT;
 	bool NearestFilteringOnFramebufferCreate;
-<<<<<<< HEAD
-	bool Fontltn12Hack;
-=======
 	bool SecondaryTextureCache;
 	bool EnglishOrJapaneseOnly;
 	bool OldAdrenoPixelDepthRoundingGL;
 	bool ForceCircleButtonConfirm;
 	bool DisallowFramebufferAtOffset;
->>>>>>> e6b7817c
+  bool Fontltn12Hack;
 };
 
 struct VRCompat {
