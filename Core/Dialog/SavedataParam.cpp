// Copyright (c) 2012- PPSSPP Project.

// This program is free software: you can redistribute it and/or modify
// it under the terms of the GNU General Public License as published by
// the Free Software Foundation, version 2.0 or later versions.

// This program is distributed in the hope that it will be useful,
// but WITHOUT ANY WARRANTY; without even the implied warranty of
// MERCHANTABILITY or FITNESS FOR A PARTICULAR PURPOSE.  See the
// GNU General Public License 2.0 for more details.

// A copy of the GPL 2.0 should have been included with the program.
// If not, see http://www.gnu.org/licenses/

// Official git repository and contact information can be found at
// https://github.com/hrydgard/ppsspp and http://www.ppsspp.org/.

#include "SavedataParam.h"
#include "../System.h"

std::string icon0Name = "ICON0.PNG";
std::string icon1Name = "ICON1.PNG";
std::string pic1Name = "PIC1.PNG";
std::string sfoName = "PARAM.SFO";

std::string savePath = "ms0:/PSP/SAVEDATA/";

SavedataParam::SavedataParam()
	: pspParam(0)
	, selectedSave(0)
	, saveNameListData(0)
	, saveDataList(0)
	, saveNameListDataCount(0)
{

}

void SavedataParam::Init()
{
	if(!pspFileSystem.GetFileInfo(savePath).exists)
	{
		pspFileSystem.MkDir(savePath);
	}
}


std::string SavedataParam::GetSaveFilePath(SceUtilitySavedataParam* param, int saveId)
{
	if (!param) {
		return "";
	}

	std::string dirPath = GetGameName(param)+GetSaveName(param);
	if(saveId >= 0 && saveNameListDataCount > 0) // if user selection, use it
		dirPath = std::string(GetGameName(param))+GetFilename(saveId);

	return savePath + dirPath;
}

std::string SavedataParam::GetGameName(SceUtilitySavedataParam* param)
{
	char gameName[14];
	memcpy(gameName,param->gameName,13);
	gameName[13] = 0;
	return gameName;
}

std::string SavedataParam::GetSaveName(SceUtilitySavedataParam* param)
{
	char saveName[21];
	memcpy(saveName,param->saveName,20);
	saveName[20] = 0;
	return saveName;
}

std::string SavedataParam::GetFileName(SceUtilitySavedataParam* param)
{
	char fileName[14];
	memcpy(fileName,param->fileName,13);
	fileName[13] = 0;
	return fileName;
}

bool SavedataParam::Delete(SceUtilitySavedataParam* param, int saveId)
{
	if (!param)
	{
		return false;
	}

	std::string dirPath = GetSaveFilePath(param,saveId);
	if(saveId >= 0 && saveNameListDataCount > 0) // if user selection, use it
	{
		if(saveDataList[saveId].size == 0) // don't delete no existing file
		{
			return false;
		}
	}

	pspFileSystem.RmDir(dirPath);
	return true;
}

bool SavedataParam::Save(SceUtilitySavedataParam* param, int saveId)
{
	if (!param) {
		return false;
	}

	u8* data_ = (u8*)Memory::GetPointer(*((unsigned int*)&param->dataBuf));

	std::string dirPath = GetSaveFilePath(param, saveId);

	if(!pspFileSystem.GetFileInfo(dirPath).exists)
		pspFileSystem.MkDir(dirPath);

	std::string filePath = dirPath+"/"+GetFileName(param);
	INFO_LOG(HLE,"Saving file with size %u in %s",param->dataBufSize,filePath.c_str());
	unsigned int handle = pspFileSystem.OpenFile(filePath,(FileAccess)(FILEACCESS_WRITE | FILEACCESS_CREATE));
	if(handle == 0)
	{
		ERROR_LOG(HLE,"Error opening file %s",filePath.c_str());
		return false;
	}
	if(!pspFileSystem.WriteFile(handle, data_, param->dataBufSize))
	{
		pspFileSystem.CloseFile(handle);
		ERROR_LOG(HLE,"Error writing file %s",filePath.c_str());
		return false;
	}
	else
	{
		pspFileSystem.CloseFile(handle);

		// TODO SAVE PARAM.SFO
		/*data_ = (u8*)Memory::GetPointer(*((unsigned int*)&param->dataBuf));
		writeDataToFile(false, );*/

		// SAVE ICON0
		if(param->icon0FileData.buf)
		{
			data_ = (u8*)Memory::GetPointer(*((unsigned int*)&param->icon0FileData.buf));
			std::string icon0path = dirPath+"/"+icon0Name;
			handle = pspFileSystem.OpenFile(icon0path,(FileAccess)(FILEACCESS_WRITE | FILEACCESS_CREATE));
			if(handle)
			{
				pspFileSystem.WriteFile(handle, data_, param->icon0FileData.bufSize);
				pspFileSystem.CloseFile(handle);
			}
		}
		// SAVE ICON1
		if(param->icon1FileData.buf)
		{
			data_ = (u8*)Memory::GetPointer(*((unsigned int*)&param->icon1FileData.buf));
			std::string icon1path = dirPath+"/"+icon1Name;
			handle = pspFileSystem.OpenFile(icon1path,(FileAccess)(FILEACCESS_WRITE | FILEACCESS_CREATE));
			if(handle)
			{
				pspFileSystem.WriteFile(handle, data_, param->icon1FileData.bufSize);
				pspFileSystem.CloseFile(handle);
			}
		}
		// SAVE PIC1
		if(param->pic1FileData.buf)
		{
			data_ = (u8*)Memory::GetPointer(*((unsigned int*)&param->pic1FileData.buf));
			std::string pic1path = dirPath+"/"+pic1Name;
			handle = pspFileSystem.OpenFile(pic1path,(FileAccess)(FILEACCESS_WRITE | FILEACCESS_CREATE));
			if(handle)
			{
				pspFileSystem.WriteFile(handle, data_, param->pic1FileData.bufSize);
				pspFileSystem.CloseFile(handle);
			}
		}

		// TODO Save SND
	}
	return true;
}

bool SavedataParam::Load(SceUtilitySavedataParam* param, int saveId)
{
	if (!param) {
		return false;
	}

	u8* data_ = (u8*)Memory::GetPointer(*((unsigned int*)&param->dataBuf));

	std::string dirPath = GetSaveFilePath(param, saveId);
	if(saveId >= 0 && saveNameListDataCount > 0) // if user selection, use it
	{
		if(saveDataList[saveId].size == 0) // don't read no existing file
		{
			return false;
		}
	}

	std::string filePath = dirPath+"/"+GetFileName(param);
	INFO_LOG(HLE,"Loading file with size %u in %s",param->dataBufSize,filePath.c_str());
	u32 handle = pspFileSystem.OpenFile(filePath,FILEACCESS_READ);
	if(!handle)
	{
		ERROR_LOG(HLE,"Error opening file %s",filePath.c_str());
		return false;
	}
	if(!pspFileSystem.ReadFile(handle, data_, param->dataBufSize))
	{
		ERROR_LOG(HLE,"Error reading file %s",filePath.c_str());
		return false;
	}
	return true;
}

bool SavedataParam::GetSizes(SceUtilitySavedataParam* param)
{
	if (!param) {
		return false;
	}

	if(Memory::IsValidAddress(param->msFree))
	{
		Memory::Write_U32(32768,param->msFree);
		Memory::Write_U32(32768,param->msFree+4);
		Memory::Write_U32(1048576,param->msFree+8);
		Memory::Write_U8(0,param->msFree+12);
	}
	if(Memory::IsValidAddress(param->msData))
	{
		Memory::Write_U32(0,param->msData+36);
		Memory::Write_U32(0,param->msData+40);
		Memory::Write_U8(0,param->msData+44);
		Memory::Write_U32(0,param->msData+52);
		Memory::Write_U8(0,param->msData+56);
	}
	if(Memory::IsValidAddress(param->utilityData))
	{
		Memory::Write_U32(13,param->utilityData);
		Memory::Write_U32(416,param->utilityData+4);
		Memory::Write_U8(0,param->utilityData+8);
		Memory::Write_U32(416,param->utilityData+16);
		Memory::Write_U8(0,param->utilityData+20);
	}
	return true;

}

bool SavedataParam::GetList(SceUtilitySavedataParam* param)
{
	if (!param) {
		return false;
	}

	if(Memory::IsValidAddress(param->idListAddr))
	{
		Memory::Write_U32(0,param->idListAddr+4);
	}
}

void SavedataParam::SetPspParam(SceUtilitySavedataParam* param)
{
	pspParam = param;
	if(!pspParam) return;

	bool listEmptyFile = true;
	if(param->mode == SCE_UTILITY_SAVEDATA_TYPE_LISTLOAD ||
			param->mode == SCE_UTILITY_SAVEDATA_TYPE_LISTDELETE)
	{
		listEmptyFile = false;
	}

	if(param->saveNameList != 0)
	{
		saveNameListData = (char(*)[20])Memory::GetPointer(param->saveNameList);

		// Get number of fileName in array
		int count = 0;
		do
		{
			count++;
		} while(saveNameListData[count][0] != 0);

		if(saveDataList)
			delete[] saveDataList;
		saveDataList = new SaveFileInfo[count];

		// get and stock file info for each file
		int realCount = 0;
		for(int i = 0; i <count; i++)
		{
			DEBUG_LOG(HLE,"Name : %s",saveNameListData[i]);

<<<<<<< HEAD
			std::string fileDataPath = savePath+"/"+GetGameName(param)+saveNameListData[i]+"/"+GetFileName(param);
=======
			std::string fileDataPath = savePath+param->gameName+saveNameListData[i]+"/"+param->fileName;
>>>>>>> 7b52eee4
			PSPFileInfo info = pspFileSystem.GetFileInfo(fileDataPath);
			if(info.exists)
			{
				// TODO : Load PARAM.SFO when saved and save title and save info
				saveDataList[realCount].size = info.size;
				saveDataList[realCount].saveName = saveNameListData[i];
				saveDataList[realCount].idx = i;
				DEBUG_LOG(HLE,"%s Exist",fileDataPath.c_str());
				realCount++;
			}
			else
			{
				if(listEmptyFile)
				{
					saveDataList[realCount].size = 0;
					saveDataList[realCount].saveName = saveNameListData[i];
					saveDataList[realCount].idx = i;
					DEBUG_LOG(HLE,"Don't Exist");
					realCount++;
				}
			}
		}
		saveNameListDataCount = realCount;
	}
}

SceUtilitySavedataParam* SavedataParam::GetPspParam()
{
	return pspParam;
}

int SavedataParam::GetFilenameCount()
{
	return saveNameListDataCount;
}

const SaveFileInfo& SavedataParam::GetFileInfo(int idx)
{
	return saveDataList[idx];
}
std::string SavedataParam::GetFilename(int idx)
{
	char fileName[21];
	memcpy(fileName,saveDataList[idx].saveName,20);
	fileName[20] = 0;
	return fileName;
}

int SavedataParam::GetSelectedSave()
{
	return selectedSave;
}
void SavedataParam::SetSelectedSave(int idx)
{
	selectedSave = idx;
}
<|MERGE_RESOLUTION|>--- conflicted
+++ resolved
@@ -254,6 +254,7 @@
 	{
 		Memory::Write_U32(0,param->idListAddr+4);
 	}
+	return true;
 }
 
 void SavedataParam::SetPspParam(SceUtilitySavedataParam* param)
@@ -289,11 +290,7 @@
 		{
 			DEBUG_LOG(HLE,"Name : %s",saveNameListData[i]);
 
-<<<<<<< HEAD
-			std::string fileDataPath = savePath+"/"+GetGameName(param)+saveNameListData[i]+"/"+GetFileName(param);
-=======
-			std::string fileDataPath = savePath+param->gameName+saveNameListData[i]+"/"+param->fileName;
->>>>>>> 7b52eee4
+			std::string fileDataPath = savePath+GetGameName(param)+saveNameListData[i]+"/"+param->fileName;
 			PSPFileInfo info = pspFileSystem.GetFileInfo(fileDataPath);
 			if(info.exists)
 			{
