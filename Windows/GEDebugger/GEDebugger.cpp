// Copyright (c) 2012- PPSSPP Project.

// This program is free software: you can redistribute it and/or modify
// it under the terms of the GNU General Public License as published by
// the Free Software Foundation, version 2.0 or later versions.

// This program is distributed in the hope that it will be useful,
// but WITHOUT ANY WARRANTY; without even the implied warranty of
// MERCHANTABILITY or FITNESS FOR A PARTICULAR PURPOSE.  See the
// GNU General Public License 2.0 for more details.

// A copy of the GPL 2.0 should have been included with the program.
// If not, see http://www.gnu.org/licenses/

// Official git repository and contact information can be found at
// https://github.com/hrydgard/ppsspp and http://www.ppsspp.org/.

#include <vector>
#include <string>
#include <set>

#include "native/base/mutex.h"
#include "Windows/GEDebugger/GEDebugger.h"
#include "Windows/GEDebugger/SimpleGLWindow.h"
#include "Windows/GEDebugger/CtrlDisplayListView.h"
#include "Windows/GEDebugger/TabDisplayLists.h"
#include "Windows/GEDebugger/TabState.h"
#include "Windows/WindowsHost.h"
#include "Windows/WndMainWindow.h"
#include "Windows/main.h"
#include "GPU/GPUInterface.h"
#include "GPU/Common/GPUDebugInterface.h"
#include "GPU/GPUState.h"
#include "Core/Config.h"
#include <windowsx.h>
#include <commctrl.h>

enum PauseAction {
	PAUSE_CONTINUE,
	PAUSE_GETFRAMEBUF,
	PAUSE_GETDEPTHBUF,
	PAUSE_GETSTENCILBUF,
	PAUSE_GETTEX,
};

static bool attached = false;
// TODO
static bool textureCaching = true;
static recursive_mutex pauseLock;
static condition_variable pauseWait;
static PauseAction pauseAction = PAUSE_CONTINUE;
static recursive_mutex actionLock;
static condition_variable actionWait;

static recursive_mutex breaksLock;
static std::vector<bool> breakCmds;
static std::set<u32> breakPCs;
static u32 tempBreakpoint = -1;
static std::set<u32> breakTextures;
static bool breakNextOp = false;
static bool breakNextDraw = false;

static bool bufferResult;
static GPUDebugBuffer bufferFrame;
static GPUDebugBuffer bufferDepth;
static GPUDebugBuffer bufferStencil;
static GPUDebugBuffer bufferTex;

// TODO: Simplify and move out of windows stuff, just block in a common way for everyone.

void CGEDebugger::Init() {
	SimpleGLWindow::RegisterClass();
	CtrlDisplayListView::registerClass();
}

bool CGEDebugger::IsAddressBreakPoint(u32 pc) {
	lock_guard guard(breaksLock);
	return breakPCs.find(pc) != breakPCs.end();
}

bool CGEDebugger::IsOpBreakPoint(u32 op) {
	u8 cmd = op >> 24;
	return breakCmds[cmd];
}

bool CGEDebugger::IsTextureBreakPoint(u32 op) {
	u8 cmd = op >> 24;
	bool interesting = (cmd >= GE_CMD_TEXADDR0 && cmd <= GE_CMD_TEXADDR7);
	interesting = interesting || (cmd >= GE_CMD_TEXBUFWIDTH0 && cmd <= GE_CMD_TEXBUFWIDTH7);
	if (!interesting || !gpuDebug) {
		return false;
	}

	// Okay, so we just set a texture of some sort, check if it was one we were waiting for.
	auto state = gpuDebug->GetGState();
<<<<<<< HEAD
	lock_guard guard(breaksLock);
	for (int level = 0; level <= 7; ++level) {
		if (breakTextures.find(state.getTextureAddress(level)) != breakTextures.end()) {
			return true;
		}
	}
	return false;
=======
	int level = cmd <= GE_CMD_TEXADDR7 ? cmd - GE_CMD_TEXADDR0 : cmd - GE_CMD_TEXBUFWIDTH0;
	lock_guard guard(breaksLock);
	return breakTextures.find(state.getTextureAddress(level)) != breakTextures.end();
>>>>>>> 92a2f2d0
}

bool CGEDebugger::IsOpOrTextureBreakPoint(u32 op) {
	return IsOpBreakPoint(op) || IsTextureBreakPoint(op);
}

static void SetPauseAction(PauseAction act) {
	{
		lock_guard guard(pauseLock);
		actionLock.lock();
		pauseAction = act;
	}

	pauseWait.notify_one();
	actionWait.wait(actionLock);
	actionLock.unlock();
}

static void RunPauseAction() {
	lock_guard guard(actionLock);

	switch (pauseAction) {
	case PAUSE_CONTINUE:
		// Don't notify, just go back, woke up by accident.
		return;

	case PAUSE_GETFRAMEBUF:
		bufferResult = gpuDebug->GetCurrentFramebuffer(bufferFrame);
		break;

	case PAUSE_GETDEPTHBUF:
		bufferResult = gpuDebug->GetCurrentDepthbuffer(bufferDepth);
		break;

	case PAUSE_GETSTENCILBUF:
		bufferResult = gpuDebug->GetCurrentStencilbuffer(bufferStencil);
		break;

	case PAUSE_GETTEX:
		bufferResult = gpuDebug->GetCurrentTexture(bufferTex);
		break;
	}

	actionWait.notify_one();
	pauseAction = PAUSE_CONTINUE;
}

static void ForceUnpause() {
	lock_guard guard(pauseLock);
	lock_guard actionGuard(actionLock);
	pauseAction = PAUSE_CONTINUE;
	pauseWait.notify_one();
}

CGEDebugger::CGEDebugger(HINSTANCE _hInstance, HWND _hParent)
	: Dialog((LPCSTR)IDD_GEDEBUGGER, _hInstance, _hParent), primaryDisplay(PRIMARY_FRAMEBUF), frameWindow(NULL), texWindow(NULL) {
	breakCmds.resize(256, false);
	Core_ListenShutdown(ForceUnpause);

	// minimum size = a little more than the default
	RECT windowRect;
	GetWindowRect(m_hDlg,&windowRect);
	minWidth = windowRect.right-windowRect.left+10;
	minHeight = windowRect.bottom-windowRect.top+10;

	// it's ugly, but .rc coordinates don't match actual pixels and it screws
	// up both the size and the aspect ratio
	// TODO: Could be scrollable in case the framebuf is larger?  Also should be better positioned.
	RECT frameRect;
	HWND frameWnd = GetDlgItem(m_hDlg,IDC_GEDBG_FRAME);

	GetWindowRect(frameWnd,&frameRect);
	MapWindowPoints(HWND_DESKTOP,m_hDlg,(LPPOINT)&frameRect,2);
	MoveWindow(frameWnd,frameRect.left,frameRect.top,512,272,TRUE);

	tabs = new TabControl(GetDlgItem(m_hDlg,IDC_GEDBG_MAINTAB));
	HWND wnd = tabs->AddTabWindow(L"CtrlDisplayListView",L"Display List");
	displayList = CtrlDisplayListView::getFrom(wnd);

	flags = new TabStateFlags(_hInstance, m_hDlg);
	tabs->AddTabDialog(flags, L"Flags");

	lighting = new TabStateLighting(_hInstance, m_hDlg);
	tabs->AddTabDialog(lighting, L"Lighting");

	textureState = new TabStateTexture(_hInstance, m_hDlg);
	tabs->AddTabDialog(textureState, L"Texture");

	settings = new TabStateSettings(_hInstance, m_hDlg);
	tabs->AddTabDialog(settings, L"Settings");

	lists = new TabDisplayLists(_hInstance, m_hDlg);
	tabs->AddTabDialog(lists, L"Lists");

	tabs->ShowTab(0, true);

	// set window position
	int x = g_Config.iGEWindowX == -1 ? windowRect.left : g_Config.iGEWindowX;
	int y = g_Config.iGEWindowY == -1 ? windowRect.top : g_Config.iGEWindowY;
	int w = g_Config.iGEWindowW == -1 ? minWidth : g_Config.iGEWindowW;
	int h = g_Config.iGEWindowH == -1 ? minHeight : g_Config.iGEWindowH;
	MoveWindow(m_hDlg,x,y,w,h,FALSE);
}

CGEDebugger::~CGEDebugger() {
	delete frameWindow;
	delete texWindow;

	delete flags;
	delete lighting;
	delete textureState;
	delete settings;
	delete lists;
	delete tabs;
}

void CGEDebugger::SetupPreviews() {
	if (frameWindow == NULL) {
		frameWindow = SimpleGLWindow::GetFrom(GetDlgItem(m_hDlg, IDC_GEDBG_FRAME));
		frameWindow->Initialize(SimpleGLWindow::ALPHA_IGNORE | SimpleGLWindow::RESIZE_SHRINK_CENTER);
		// TODO: Why doesn't this work?
		frameWindow->Clear();
	}
	if (texWindow == NULL) {
		texWindow = SimpleGLWindow::GetFrom(GetDlgItem(m_hDlg, IDC_GEDBG_TEX));
		texWindow->Initialize(SimpleGLWindow::ALPHA_BLEND | SimpleGLWindow::RESIZE_SHRINK_CENTER);
		// TODO: Why doesn't this work?
		texWindow->Clear();
	}
}

void CGEDebugger::UpdatePreviews() {
	// TODO: Do something different if not paused?

	GPUDebugBuffer *primaryBuffer = NULL;
	bufferResult = false;
	switch (primaryDisplay) {
	case PRIMARY_FRAMEBUF:
		SetPauseAction(PAUSE_GETFRAMEBUF);
		primaryBuffer = &bufferFrame;
		break;

	case PRIMARY_DEPTHBUF:
		SetPauseAction(PAUSE_GETDEPTHBUF);
		primaryBuffer = &bufferDepth;
		break;

	case PRIMARY_STENCILBUF:
		SetPauseAction(PAUSE_GETSTENCILBUF);
		primaryBuffer = &bufferStencil;
		break;
	}

	if (bufferResult && primaryBuffer != NULL) {
		auto fmt = SimpleGLWindow::Format(primaryBuffer->GetFormat());
		frameWindow->Draw(primaryBuffer->GetData(), primaryBuffer->GetStride(), primaryBuffer->GetHeight(), primaryBuffer->GetFlipped(), fmt);
	} else {
		ERROR_LOG(COMMON, "Unable to get buffer for main display.");
		frameWindow->Clear();
	}

	bufferResult = false;
	SetPauseAction(PAUSE_GETTEX);

	if (bufferResult) {
		auto fmt = SimpleGLWindow::Format(bufferTex.GetFormat());
		texWindow->Draw(bufferTex.GetData(), bufferTex.GetStride(), bufferTex.GetHeight(), bufferTex.GetFlipped(), fmt);

		if (gpuDebug != NULL) {
			auto state = gpuDebug->GetGState();
			if (state.isTextureAlphaUsed()) {
				texWindow->SetFlags(SimpleGLWindow::ALPHA_BLEND | SimpleGLWindow::RESIZE_SHRINK_CENTER);
			} else {
				texWindow->SetFlags(SimpleGLWindow::RESIZE_SHRINK_CENTER);
			}
		}
	} else {
		ERROR_LOG(COMMON, "Unable to get texture (may be no texture set.)");
		texWindow->Clear();
	}

	DisplayList list;
	if (gpuDebug->GetCurrentDisplayList(list)) {
		displayList->setDisplayList(list);
	}

	flags->Update();
	lighting->Update();
	textureState->Update();
	settings->Update();
	lists->Update();
}

void CGEDebugger::UpdateSize(WORD width, WORD height)
{
	// only resize the tab for now
	HWND tabControl = GetDlgItem(m_hDlg, IDC_GEDBG_MAINTAB);

	RECT tabRect;
	GetWindowRect(tabControl,&tabRect);
	MapWindowPoints(HWND_DESKTOP,m_hDlg,(LPPOINT)&tabRect,2);

	tabRect.right = tabRect.left + (width-tabRect.left*2);				// assume same gap on both sides
	tabRect.bottom = tabRect.top + (height-tabRect.top-tabRect.left);	// assume same gap on bottom too
	MoveWindow(tabControl,tabRect.left,tabRect.top,tabRect.right-tabRect.left,tabRect.bottom-tabRect.top,TRUE);
}

void CGEDebugger::SavePosition()
{
	RECT rc;
	if (GetWindowRect(m_hDlg, &rc))
	{
		g_Config.iGEWindowX = rc.left;
		g_Config.iGEWindowY = rc.top;
		g_Config.iGEWindowW = rc.right - rc.left;
		g_Config.iGEWindowH = rc.bottom - rc.top;
	}
}

BOOL CGEDebugger::DlgProc(UINT message, WPARAM wParam, LPARAM lParam) {
	switch (message) {
	case WM_INITDIALOG:
		return TRUE;

	case WM_GETMINMAXINFO:
		{
			MINMAXINFO* minmax = (MINMAXINFO*) lParam;
			minmax->ptMinTrackSize.x = minWidth;
			minmax->ptMinTrackSize.y = minHeight;
		}
		return TRUE;

	case WM_SIZE:
		UpdateSize(LOWORD(lParam), HIWORD(lParam));
		SavePosition();
		return TRUE;
		
	case WM_MOVE:
		SavePosition();
		return TRUE;

	case WM_CLOSE:
		Show(false);
		return TRUE;

	case WM_SHOWWINDOW:
		SetupPreviews();
		break;

	case WM_ACTIVATE:
		if (wParam == WA_ACTIVE || wParam == WA_CLICKACTIVE) {
			g_activeWindow = WINDOW_GEDEBUGGER;
		}
		break;

	case WM_NOTIFY:
		switch (wParam)
		{
		case IDC_GEDBG_MAINTAB:
			tabs->HandleNotify(lParam);
			break;
		}
		break;

	case WM_COMMAND:
		switch (LOWORD(wParam)) {
		case IDC_GEDBG_STEPDRAW:
			attached = true;
			SetupPreviews();

			pauseWait.notify_one();
			breakNextOp = false;
			breakNextDraw = true;
			break;

		case IDC_GEDBG_STEP:
			SendMessage(m_hDlg,WM_GEDBG_STEPDISPLAYLIST,0,0);
			break;

		case IDC_GEDBG_RESUME:
			frameWindow->Clear();
			texWindow->Clear();
			// TODO: detach?  Should probably have separate UI, or just on activate?
			breakNextOp = false;
			breakNextDraw = false;
			pauseWait.notify_one();
			break;
		}
		break;

	case WM_GEDBG_BREAK_CMD:
		{
			u32 pc = (u32)wParam;
			tempBreakpoint = -1;
			auto info = gpuDebug->DissassembleOp(pc);
			NOTICE_LOG(COMMON, "Waiting at %08x, %s", pc, info.desc.c_str());
			UpdatePreviews();
		}
		break;

	case WM_GEDBG_BREAK_DRAW:
		{
			NOTICE_LOG(COMMON, "Waiting at a draw");
			UpdatePreviews();
		}
		break;

	case WM_GEDBG_STEPDISPLAYLIST:
		attached = true;
		SetupPreviews();

		pauseWait.notify_one();
		breakNextOp = true;
		breakNextDraw = false;
		break;

	case WM_GEDBG_TOGGLEPCBREAKPOINT:
		{
			lock_guard guard(breaksLock);
			u32 pc = (u32)wParam;
			auto iter = breakPCs.find(pc);
			if (iter != breakPCs.end())
				breakPCs.erase(iter);
			else
				breakPCs.insert(pc);
		}
		break;

	case WM_GEDBG_RUNTOWPARAM:
		{
			lock_guard guard(breaksLock);
			u32 pc = (u32)wParam;
			tempBreakpoint = pc;
			SendMessage(m_hDlg,WM_COMMAND,IDC_GEDBG_RESUME,0);
		}
		break;
	}

	return FALSE;
}

// The below WindowsHost methods are called on the GPU thread.

bool WindowsHost::GPUDebuggingActive() {
	return attached;
}

static void PauseWithMessage(UINT msg, WPARAM wParam = NULL, LPARAM lParam = NULL) {
	lock_guard guard(pauseLock);
	if (coreState != CORE_RUNNING && coreState != CORE_NEXTFRAME) {
		return;
	}

	PostMessage(geDebuggerWindow->GetDlgHandle(), msg, wParam, lParam);

	do {
		RunPauseAction();
		pauseWait.wait(pauseLock);
	} while (pauseAction != PAUSE_CONTINUE);
}

void WindowsHost::GPUNotifyCommand(u32 pc) {
	u32 op = Memory::ReadUnchecked_U32(pc);
	u8 cmd = op >> 24;

	if (breakNextOp || CGEDebugger::IsOpOrTextureBreakPoint(op) || CGEDebugger::IsAddressBreakPoint(pc) || pc == tempBreakpoint) {
		PauseWithMessage(WM_GEDBG_BREAK_CMD, (WPARAM) pc);
	}
}

void WindowsHost::GPUNotifyDisplay(u32 framebuf, u32 stride, int format) {
}

void WindowsHost::GPUNotifyDraw() {
	if (breakNextDraw) {
		PauseWithMessage(WM_GEDBG_BREAK_DRAW);
	}
}

void WindowsHost::GPUNotifyTextureAttachment(u32 addr) {
}

bool WindowsHost::GPUAllowTextureCache(u32 addr) {
	return textureCaching;
}<|MERGE_RESOLUTION|>--- conflicted
+++ resolved
@@ -93,19 +93,9 @@
 
 	// Okay, so we just set a texture of some sort, check if it was one we were waiting for.
 	auto state = gpuDebug->GetGState();
-<<<<<<< HEAD
-	lock_guard guard(breaksLock);
-	for (int level = 0; level <= 7; ++level) {
-		if (breakTextures.find(state.getTextureAddress(level)) != breakTextures.end()) {
-			return true;
-		}
-	}
-	return false;
-=======
 	int level = cmd <= GE_CMD_TEXADDR7 ? cmd - GE_CMD_TEXADDR0 : cmd - GE_CMD_TEXBUFWIDTH0;
 	lock_guard guard(breaksLock);
 	return breakTextures.find(state.getTextureAddress(level)) != breakTextures.end();
->>>>>>> 92a2f2d0
 }
 
 bool CGEDebugger::IsOpOrTextureBreakPoint(u32 op) {
