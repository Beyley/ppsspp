--- conflicted
+++ resolved
@@ -263,16 +263,7 @@
 	}
 	u8 *c = decoded_ + decFmt.c0off;
 	for (int i = 0; i < 3; i++) {
-<<<<<<< HEAD
-		if (col[i] >= 255.0f)
-			c[i] = 255;
-		else if (col[i] <= 0.0f)
-			c[i] = 0;
-		else
-			c[i] = (u8)col[i];
-=======
 		c[i] = clamp_u8((int)col[i]);
->>>>>>> 4b1737b0
 	}
 	c[3] = 255;
 	// Always full alpha.
@@ -292,16 +283,7 @@
 	}
 	u8 *c = decoded_ + decFmt.c0off;
 	for (int i = 0; i < 4; i++) {
-<<<<<<< HEAD
-		if (col[i] >= 255.0f)
-			c[i] = 255;
-		else if (col[i] <= 0.0f)
-			c[i] = 0;
-		else
-			c[i] = (u8)col[i];
-=======
 		c[i] = clamp_u8((int)col[i]);
->>>>>>> 4b1737b0
 	}
 	gstate_c.vertexFullAlpha = gstate_c.vertexFullAlpha && c[3] == 255;
 }
@@ -318,16 +300,7 @@
 	}
 	u8 *c = decoded_ + decFmt.c0off;
 	for (int i = 0; i < 4; i++) {
-<<<<<<< HEAD
-		if (col[i] >= 255.0f)
-			c[i] = 255;
-		else if (col[i] <= 0.0f)
-			c[i] = 0;
-		else
-			c[i] = (u8)col[i];
-=======
 		c[i] = clamp_u8((int)col[i]);
->>>>>>> 4b1737b0
 	}
 	gstate_c.vertexFullAlpha = gstate_c.vertexFullAlpha && c[3] == 255;
 }
@@ -344,16 +317,7 @@
 	}
 	u8 *c = decoded_ + decFmt.c0off;
 	for (int i = 0; i < 4; i++) {
-<<<<<<< HEAD
-		if (col[i] >= 255.0f)
-			c[i] = 255;
-		else if (col[i] <= 0.0f)
-			c[i] = 0;
-		else
-			c[i] = (u8)(col[i]);
-=======
 		c[i] = clamp_u8((int)col[i]);
->>>>>>> 4b1737b0
 	}
 	gstate_c.vertexFullAlpha = gstate_c.vertexFullAlpha && c[3] == 255;
 }
