--- conflicted
+++ resolved
@@ -864,66 +864,24 @@
 		bool reverseOrder = gstate_c.Supports(GPU_PREFER_REVERSE_COLOR_ORDER);
 		Draw::DataFormat dataFmt = Draw::DataFormat::UNDEFINED;
 		switch (vfb->format) {
-<<<<<<< HEAD
-			// GL_UNSIGNED_INT_8_8_8_8 returns A B G R (little-endian, tested in Nvidia card/x86 PC)
-			// GL_UNSIGNED_BYTE returns R G B A in consecutive bytes ("big-endian"/not treated as 32-bit value)
-			// We want R G B A, so we use *_REV for 16-bit formats and GL_UNSIGNED_BYTE for 32-bit
-			case GE_FORMAT_4444: // 16 bit RGBA
-#ifdef USING_GLES2
-				pixelType = GL_UNSIGNED_SHORT_4_4_4_4;
-#else
-				pixelType = (reverseOrder ? GL_UNSIGNED_SHORT_4_4_4_4_REV : GL_UNSIGNED_SHORT_4_4_4_4);
-#endif
-				pixelFormat = GL_RGBA;
-				pixelSize = 2;
-				align = 2;
-				break;
-			case GE_FORMAT_5551: // 16 bit RGBA
-#ifdef USING_GLES2
-				pixelType = GL_UNSIGNED_SHORT_5_5_5_1;
-#else
-				pixelType = (reverseOrder ? GL_UNSIGNED_SHORT_1_5_5_5_REV : GL_UNSIGNED_SHORT_5_5_5_1);
-#endif
-				pixelFormat = GL_RGBA;
-				pixelSize = 2;
-				align = 2;
-				break;
-			case GE_FORMAT_565: // 16 bit RGB
-#ifdef USING_GLES2
-				pixelType = GL_UNSIGNED_SHORT_5_6_5;
-#else
-				pixelType = (reverseOrder ? GL_UNSIGNED_SHORT_5_6_5_REV : GL_UNSIGNED_SHORT_5_6_5);
-#endif
-				pixelFormat = GL_RGB;
-				pixelSize = 2;
-				align = 2;
-				break;
-			case GE_FORMAT_8888: // 32 bit RGBA
-			default:
-				pixelType = GL_UNSIGNED_BYTE;
-				pixelFormat = UseBGRA8888() ? GL_BGRA_EXT : GL_RGBA;
-				pixelSize = 4;
-				align = 4;
-				break;
-=======
-		case GE_FORMAT_4444:
+		case GE_FORMAT_4444: // 16 bit RGBA
 			dataFmt = (reverseOrder ? Draw::DataFormat::A4R4G4B4_UNORM_PACK16 : Draw::DataFormat::B4G4R4A4_UNORM_PACK16);
 			break;
-		case GE_FORMAT_5551:
+		case GE_FORMAT_5551: // 16 bit RGBA
 			dataFmt = (reverseOrder ? Draw::DataFormat::A1R5G5B5_UNORM_PACK16 : Draw::DataFormat::B5G5R5A1_UNORM_PACK16);
 			break;
-		case GE_FORMAT_565:
+		case GE_FORMAT_565: // 16 bit RGB
 			dataFmt = (reverseOrder ? Draw::DataFormat::R5G6B5_UNORM_PACK16 : Draw::DataFormat::B5G6R5_UNORM_PACK16);
 			break;
-		case GE_FORMAT_8888:
-			dataFmt = Draw::DataFormat::R8G8B8A8_UNORM;
+		case GE_FORMAT_8888: // 32 bit RGBA
+			dataFmt = UseBGRA8888() ? Draw::DataFormat::B8G8R8A8_UNORM : Draw::DataFormat::R8G8B8A8_UNORM;
 			break;
 		};
 
 		if (useCPU) {
-			dataFmt = Draw::DataFormat::R8G8B8A8_UNORM;
->>>>>>> 8d0209c7
-		}
+			dataFmt = UseBGRA8888() ? Draw::DataFormat::B8G8R8A8_UNORM : Draw::DataFormat::R8G8B8A8_UNORM;
+		}
+
 
 		int pixelSize = (int)DataFormatSizeInBytes(dataFmt);
 		int align = pixelSize;
@@ -945,20 +903,8 @@
 			pixelBufObj_[currentPBO_].maxSize = bufSize;
 		}
 
-<<<<<<< HEAD
-		if (useCPU) {
-			// If converting pixel formats on the CPU we'll always request RGBA8888
-			glPixelStorei(GL_PACK_ALIGNMENT, 4);
-			SafeGLReadPixels(0, 0, vfb->fb_stride, vfb->height, UseBGRA8888() ? GL_BGRA_EXT : GL_RGBA, GL_UNSIGNED_BYTE, 0);
-		} else {
-			// Otherwise we'll directly request the format we need and let the GPU sort it out
-			glPixelStorei(GL_PACK_ALIGNMENT, align);
-			SafeGLReadPixels(0, 0, vfb->fb_stride, vfb->height, pixelFormat, pixelType, 0);
-		}
-=======
-		// TODO: This is a hack since PBOs have not been implemented in Thin3D yet (and maybe shouldn't? maybe should do this internally?)
+		// TODO: This is a hack since PBOs have not been implemented in Thin3D yet(and maybe shouldn't? maybe should do this internally?)
 		draw_->CopyFramebufferToMemorySync(vfb->fbo, Draw::FB_COLOR_BIT, 0, 0, vfb->fb_stride, vfb->height, dataFmt, nullptr, vfb->fb_stride);
->>>>>>> 8d0209c7
 
 		unbind = true;
 
@@ -1015,21 +961,10 @@
 
 	if (packed) {
 		DEBUG_LOG(FRAMEBUF, "Reading framebuffer to mem, bufSize = %u, fb_address = %08x", bufSize, fb_address);
-<<<<<<< HEAD
-
-		glPixelStorei(GL_PACK_ALIGNMENT, 4);
-		GLenum glfmt = GL_RGBA;
-		if (UseBGRA8888()) {
-			glfmt = GL_BGRA_EXT;
-		}
-		CHECK_GL_ERROR_IF_DEBUG();
-
-		SafeGLReadPixels(0, y, h == 1 ? packWidth : vfb->fb_stride, h, glfmt, GL_UNSIGNED_BYTE, packed);
-
-=======
+
 		int packW = h == 1 ? packWidth : vfb->fb_stride;  // TODO: What's this about?
-		draw_->CopyFramebufferToMemorySync(vfb->fbo, Draw::FB_COLOR_BIT, 0, y, packW, h, Draw::DataFormat::R8G8B8A8_UNORM, packed, packW);
->>>>>>> 8d0209c7
+		draw_->CopyFramebufferToMemorySync(vfb->fbo, Draw::FB_COLOR_BIT, 0, y, packW, h, UseBGRA8888() ? Draw::DataFormat::B8G8R8A8_UNORM : Draw::DataFormat::R8G8B8A8_UNORM, packed, packW);
+
 		if (convert) {
 			ConvertFromRGBA8888(dst, packed, vfb->fb_stride, vfb->fb_stride, packWidth, h, vfb->format);
 		}
