// Copyright (c) 2012- PPSSPP Project.

// This program is free software: you can redistribute it and/or modify
// it under the terms of the GNU General Public License as published by
// the Free Software Foundation, version 2.0 or later versions.

// This program is distributed in the hope that it will be useful,
// but WITHOUT ANY WARRANTY; without even the implied warranty of
// MERCHANTABILITY or FITNESS FOR A PARTICULAR PURPOSE.  See the
// GNU General Public License 2.0 for more details.

// A copy of the GPL 2.0 should have been included with the program.
// If not, see http://www.gnu.org/licenses/

// Official git repository and contact information can be found at
// https://github.com/hrydgard/ppsspp and http://www.ppsspp.org/.

#include <stdio.h>
#include <locale.h>

#if defined(_WIN32) && defined(_DEBUG)
#include "Common/CommonWindows.h"
#endif

#include "base/stringutil.h"
#include "GPU/ge_constants.h"
#include "GPU/GPUState.h"
#include "Core/Config.h"
#include "Core/System.h"

#include "GPU/Directx9/VertexShaderGeneratorDX9.h"
#include "GPU/Common/VertexDecoderCommon.h"
#include "GPU/Common/ShaderUniforms.h"

#undef WRITE

#define WRITE p+=sprintf

namespace DX9 {

// The PSP does not have a proper triangle clipper on the sides. It does have on for the front plane.
// It has a guard band though and can rasterize rather large
// triangles that go outside the viewport. However, there are limits, and it will drop triangles that are very
// large. Some games appear to draw broken geometry, probably game bugs that were never discovered because the PSP
// would drop the geometry, including Parappa The Rapper in an obscure case and Outrun. Try to get rid of those
// triangles by setting the W of one of the vertices to NaN if they are discovered.

static const char * const boneWeightAttrDecl[9] = {	
	"#ERROR#",
	"float  a_w1:TEXCOORD1;\n",
	"float2 a_w1:TEXCOORD1;\n",
	"float3 a_w1:TEXCOORD1;\n",
	"float4 a_w1:TEXCOORD1;\n",
	"float4 a_w1:TEXCOORD1;\n  float  a_w2:TEXCOORD2;\n",
	"float4 a_w1:TEXCOORD1;\n  float2 a_w2:TEXCOORD2;\n",
	"float4 a_w1:TEXCOORD1;\n  float3 a_w2:TEXCOORD2;\n",
	"float4 a_w1:TEXCOORD1;\n  float4 a_w2:TEXCOORD2;\n",
};

enum DoLightComputation {
	LIGHT_OFF,
	LIGHT_SHADE,
	LIGHT_FULL,
};

<<<<<<< HEAD
// #define COLORGUARDBAND

#ifdef COLORGUARDBAND
// Coloring debug version
static void WriteGuardBand(char *&p) {
	WRITE(p, "  float3 projPos = outPos.xyz / outPos.w; \n");
	WRITE(p, "  if (outPos.w >= u_guardband.z) {\n");
	WRITE(p, "		if (abs(projPos.x) > u_guardband.x || projPos.y > u_guardband.y) colorOverride.g = 0.0;\n");//outPos.w = u_guardband.w;\n");
	WRITE(p, "  } else { colorOverride.b = 0.0; } \n");
}
#else
// NOTE: We are skipping the bottom check. This fixes TOCA but I am dubious about it...
static void WriteGuardBand(char *&p) {
	WRITE(p, "  float3 projPos = outPos.xyz / outPos.w; \n");
	WRITE(p, "  if (outPos.w >= u_guardband.z) {\n");
	WRITE(p, "		if (abs(projPos.x) > u_guardband.x || projPos.y > u_guardband.y) outPos.w = u_guardband.w;\n");
	WRITE(p, "  }\n");
}
#endif

void GenerateVertexShaderHLSL(const ShaderID &id, char *buffer, ShaderLanguage lang) {
=======
void GenerateVertexShaderHLSL(const VShaderID &id, char *buffer, ShaderLanguage lang) {
>>>>>>> a1e74d0d
	char *p = buffer;
	const u32 vertType = gstate.vertType;

	bool isModeThrough = id.Bit(VS_BIT_IS_THROUGH);
	bool lmode = id.Bit(VS_BIT_LMODE);
	bool doTexture = id.Bit(VS_BIT_DO_TEXTURE);
	bool doTextureTransform = id.Bit(VS_BIT_DO_TEXTURE_TRANSFORM);

	GETexMapMode uvGenMode = static_cast<GETexMapMode>(id.Bits(VS_BIT_UVGEN_MODE, 2));

	// this is only valid for some settings of uvGenMode
	GETexProjMapMode uvProjMode = static_cast<GETexProjMapMode>(id.Bits(VS_BIT_UVPROJ_MODE, 2));
	bool doShadeMapping = uvGenMode == GE_TEXMAP_ENVIRONMENT_MAP;
	bool doFlatShading = id.Bit(VS_BIT_FLATSHADE);

	bool useHWTransform = id.Bit(VS_BIT_USE_HW_TRANSFORM);
	bool hasColor = id.Bit(VS_BIT_HAS_COLOR) || !useHWTransform;
	bool hasNormal = id.Bit(VS_BIT_HAS_NORMAL) && useHWTransform;
	bool hasTexcoord = id.Bit(VS_BIT_HAS_TEXCOORD) || !useHWTransform;
	bool enableFog = id.Bit(VS_BIT_ENABLE_FOG);
	bool throughmode = id.Bit(VS_BIT_IS_THROUGH);
	bool flipNormal = id.Bit(VS_BIT_NORM_REVERSE);
	int ls0 = id.Bits(VS_BIT_LS0, 2);
	int ls1 = id.Bits(VS_BIT_LS1, 2);
	bool enableBones = id.Bit(VS_BIT_ENABLE_BONES);
	bool enableLighting = id.Bit(VS_BIT_LIGHTING_ENABLE);
	int matUpdate = id.Bits(VS_BIT_MATERIAL_UPDATE, 3);

	bool doBezier = id.Bit(VS_BIT_BEZIER);
	bool doSpline = id.Bit(VS_BIT_SPLINE);
	bool hasColorTess = id.Bit(VS_BIT_HAS_COLOR_TESS);
	bool hasTexcoordTess = id.Bit(VS_BIT_HAS_TEXCOORD_TESS);
	bool flipNormalTess = id.Bit(VS_BIT_NORM_REVERSE_TESS);

	DoLightComputation doLight[4] = { LIGHT_OFF, LIGHT_OFF, LIGHT_OFF, LIGHT_OFF };
	if (useHWTransform) {
		int shadeLight0 = doShadeMapping ? ls0 : -1;
		int shadeLight1 = doShadeMapping ? ls1 : -1;
		for (int i = 0; i < 4; i++) {
			if (i == shadeLight0 || i == shadeLight1)
				doLight[i] = LIGHT_SHADE;
			if (id.Bit(VS_BIT_LIGHTING_ENABLE) && id.Bit(VS_BIT_LIGHT0_ENABLE + i))
				doLight[i] = LIGHT_FULL;
		}
	}

	int numBoneWeights = 0;
	int boneWeightScale = id.Bits(VS_BIT_WEIGHT_FMTSCALE, 2);
	if (enableBones) {
		numBoneWeights = 1 + id.Bits(VS_BIT_BONES, 3);
	}

	if (lang == HLSL_DX9) {
		WRITE(p, "#pragma warning( disable : 3571 )\n");
		if (isModeThrough) {
			WRITE(p, "float4x4 u_proj_through : register(c%i);\n", CONST_VS_PROJ_THROUGH);
		} else {
			WRITE(p, "float4x4 u_proj : register(c%i);\n", CONST_VS_PROJ);
			// Add all the uniforms we'll need to transform properly.
		}
		WRITE(p, "float4 u_guardband : register(c%i);\n", CONST_VS_GUARDBAND);

		if (enableFog) {
			WRITE(p, "float2 u_fogcoef : register(c%i);\n", CONST_VS_FOGCOEF);
		}
		if (useHWTransform || !hasColor)
			WRITE(p, "float4 u_matambientalpha : register(c%i);\n", CONST_VS_MATAMBIENTALPHA);  // matambient + matalpha

		if (useHWTransform) {
			// When transforming by hardware, we need a great deal more uniforms...
			WRITE(p, "float4x3 u_world : register(c%i);\n", CONST_VS_WORLD);
			WRITE(p, "float4x3 u_view : register(c%i);\n", CONST_VS_VIEW);
			if (doTextureTransform)
				WRITE(p, "float4x3 u_tex : register(c%i);\n", CONST_VS_TEXMTX);
			if (enableBones) {
#ifdef USE_BONE_ARRAY
				WRITE(p, "float4x3 u_bone[%i] : register(c%i);\n", numBones, CONST_VS_BONE0);
#else
				for (int i = 0; i < numBoneWeights; i++) {
					WRITE(p, "float4x3 u_bone%i : register(c%i);\n", i, CONST_VS_BONE0 + i * 3);
				}
#endif
			}
			if (doTexture) {
				WRITE(p, "float4 u_uvscaleoffset : register(c%i);\n", CONST_VS_UVSCALEOFFSET);
			}
			for (int i = 0; i < 4; i++) {
				if (doLight[i] != LIGHT_OFF) {
					// This is needed for shade mapping
					WRITE(p, "float3 u_lightpos%i : register(c%i);\n", i, CONST_VS_LIGHTPOS + i);
				}
				if (doLight[i] == LIGHT_FULL) {
					GELightType type = static_cast<GELightType>(id.Bits(VS_BIT_LIGHT0_TYPE + 4 * i, 2));
					GELightComputation comp = static_cast<GELightComputation>(id.Bits(VS_BIT_LIGHT0_COMP + 4 * i, 2));

					if (type != GE_LIGHTTYPE_DIRECTIONAL)
						WRITE(p, "float3 u_lightatt%i : register(c%i);\n", i, CONST_VS_LIGHTATT + i);

					if (type == GE_LIGHTTYPE_SPOT || type == GE_LIGHTTYPE_UNKNOWN) {
						WRITE(p, "float3 u_lightdir%i : register(c%i);\n", i, CONST_VS_LIGHTDIR + i);
						WRITE(p, "float4 u_lightangle%i : register(c%i);\n", i, CONST_VS_LIGHTANGLE + i);
						WRITE(p, "float4 u_lightspotCoef%i : register(c%i);\n", i, CONST_VS_LIGHTSPOTCOEF + i);
					}
					WRITE(p, "float3 u_lightambient%i : register(c%i);\n", i, CONST_VS_LIGHTAMBIENT + i);
					WRITE(p, "float3 u_lightdiffuse%i : register(c%i);\n", i, CONST_VS_LIGHTDIFFUSE + i);

					if (comp != GE_LIGHTCOMP_ONLYDIFFUSE) {
						WRITE(p, "float3 u_lightspecular%i : register(c%i);\n", i, CONST_VS_LIGHTSPECULAR + i);
					}
				}
			}
			if (enableLighting) {
				WRITE(p, "float4 u_ambient : register(c%i);\n", CONST_VS_AMBIENT);
				if ((gstate.materialupdate & 2) == 0 || !hasColor)
					WRITE(p, "float3 u_matdiffuse : register(c%i);\n", CONST_VS_MATDIFFUSE);
				// if ((gstate.materialupdate & 4) == 0)
				WRITE(p, "float4 u_matspecular : register(c%i);\n", CONST_VS_MATSPECULAR);  // Specular coef is contained in alpha
				WRITE(p, "float3 u_matemissive : register(c%i);\n", CONST_VS_MATEMISSIVE);
			}
		}

		if (!isModeThrough && gstate_c.Supports(GPU_ROUND_DEPTH_TO_16BIT)) {
			WRITE(p, "float4 u_depthRange : register(c%i);\n", CONST_VS_DEPTHRANGE);
		}
	} else {
		WRITE(p, "cbuffer base : register(b0) {\n%s};\n", cb_baseStr);
		WRITE(p, "cbuffer lights: register(b1) {\n%s};\n", cb_vs_lightsStr);
		WRITE(p, "cbuffer bones : register(b2) {\n%s};\n", cb_vs_bonesStr);
	}

	// And the "varyings".
	bool texCoordInVec3 = false;
	if (useHWTransform) {
		WRITE(p, "struct VS_IN {                              \n");
		if ((doSpline || doBezier) && lang == HLSL_D3D11) {
			WRITE(p, "  uint instanceId : SV_InstanceID;\n");
		}
		if (enableBones) {
			WRITE(p, "  %s", boneWeightAttrDecl[numBoneWeights]);
		}
		if (doTexture && hasTexcoord) {
			WRITE(p, "  float2 texcoord : TEXCOORD0;\n");
		}
		if (hasColor)  {
			WRITE(p, "  float4 color0 : COLOR0;\n");
		}
		if (hasNormal) {
			WRITE(p, "  float3 normal : NORMAL;\n");
		}
		WRITE(p, "  float3 position : POSITION;\n");
		WRITE(p, "};\n");
		
	} else {
		WRITE(p, "struct VS_IN {\n");
		WRITE(p, "  float4 position : POSITION;\n");
		if (doTexture && hasTexcoord) {
			if (doTextureTransform && !throughmode) {
				texCoordInVec3 = true;
				WRITE(p, "  float3 texcoord : TEXCOORD0;\n");
			}
			else
				WRITE(p, "  float2 texcoord : TEXCOORD0;\n");
		}
		if (hasColor) {
			WRITE(p, "  float4 color0 : COLOR0;\n");
		}
		// only software transform supplies color1 as vertex data
		if (lmode) {
			WRITE(p, "  float4 color1 : COLOR1;\n");
		}
		WRITE(p, "};\n");
	}

	WRITE(p, "struct VS_OUT {\n");
	if (doTexture) {
		WRITE(p, "  float3 v_texcoord : TEXCOORD0;\n");
	}
	WRITE(p, "  float4 v_color0    : COLOR0;\n");
	if (lmode)
		WRITE(p, "  float3 v_color1    : COLOR1;\n");

	if (enableFog) {
		WRITE(p, "  float v_fogdepth: TEXCOORD1;\n");
	}
	if (lang == HLSL_DX9) {
		WRITE(p, "  float4 gl_Position   : POSITION;\n");
	} else {
		WRITE(p, "  float4 gl_Position   : SV_Position;\n");
	}
	WRITE(p, "};\n");

	// Confirmed: Through mode gets through exactly the same in GL and D3D in Phantasy Star: Text is 38023.0 in the test scene.

	if (!isModeThrough && gstate_c.Supports(GPU_ROUND_DEPTH_TO_16BIT)) {
		// Apply the projection and viewport to get the Z buffer value, floor to integer, undo the viewport and projection.
		// The Z range in D3D is different but we compensate for that using parameters.
		WRITE(p, "\nfloat4 depthRoundZVP(float4 v) {\n");
		WRITE(p, "  float z = v.z / v.w;\n");
		WRITE(p, "  z = (z * u_depthRange.x + u_depthRange.y);\n");
		WRITE(p, "  z = floor(z);\n");
		WRITE(p, "  z = (z - u_depthRange.z) * u_depthRange.w;\n");
		if (PSP_CoreParameter().compat.flags().DecreaseVertexDepthAccuracy) {
			WRITE(p, "  z /= 1.000031;\n"); // Hokuto no Ken: Raoh Gaiden - Ten no Haoh
		}
		WRITE(p, "  return float4(v.x, v.y, z * v.w, v.w);\n");
		WRITE(p, "}\n\n");
	}

	// Hardware tessellation
	if (doSpline || doBezier) {
		if (lang == HLSL_D3D11 || lang == HLSL_D3D11_LEVEL9) {
			WRITE(p, "Texture1D<float3> u_tess_pos_tex : register(t0);\n");
			WRITE(p, "Texture1D<float3> u_tess_tex_tex : register(t1);\n");
			WRITE(p, "Texture1D<float4> u_tess_col_tex : register(t2);\n");
		}

		const char *init[3] = { "0.0, 0.0", "0.0, 0.0, 0.0", "0.0, 0.0, 0.0, 0.0" };
		for (int i = 2; i <= 4; i++) {
			// Define 3 types float2, float3, float4
			WRITE(p, "float%d tess_sample(in float%d points[16], in float2 weights[4]) {\n", i, i);
			WRITE(p, "  float%d pos = float%d(%s);\n", i, i, init[i - 2]);
			WRITE(p, "  for (int i = 0; i < 4; ++i) {\n");
			WRITE(p, "    for (int j = 0; j < 4; ++j) {\n");
			WRITE(p, "      float f = weights[j].x * weights[i].y;\n");
			WRITE(p, "      if (f != 0.0)\n");
			WRITE(p, "        pos = pos + f * points[i * 4 + j];\n");
			WRITE(p, "    }\n");
			WRITE(p, "  }\n");
			WRITE(p, "  return pos;\n");
			WRITE(p, "}\n");
		}
		if (doSpline) {
			WRITE(p, "void spline_knot(int2 num_patches, int2 type, out float2 knot[6], int2 patch_pos) {\n");
			WRITE(p, "  for (int i = 0; i < 6; ++i) {\n");
			WRITE(p, "    knot[i] = float2(i + patch_pos.x - 2, i + patch_pos.y - 2);\n");
			WRITE(p, "  }\n");
		//	WRITE(p, "  if ((type.x & 1) != 0) {\n");
			WRITE(p, "  if ((type.x == 1) || (type.x == 3)) {\n");
			WRITE(p, "    if (patch_pos.x <= 2)\n");
			WRITE(p, "      knot[0].x = 0.0;\n");
			WRITE(p, "    if (patch_pos.x <= 1)\n");
			WRITE(p, "      knot[1].x = 0.0;\n");
			WRITE(p, "  }\n");
		//	WRITE(p, "  if ((type.x & 2) != 0) {\n");
			WRITE(p, "  if ((type.x == 2) || (type.x == 3)) {\n");
			WRITE(p, "    if (patch_pos.x >= (num_patches.x - 2))\n");
			WRITE(p, "      knot[5].x = num_patches.x;\n");
			WRITE(p, "    if (patch_pos.x == (num_patches.x - 1))\n");
			WRITE(p, "      knot[4].x = num_patches.x;\n");
			WRITE(p, "  }\n");
		//	WRITE(p, "  if ((type.y & 1) != 0) {\n");
			WRITE(p, "  if ((type.y == 1) || (type.y == 3)) {\n");
			WRITE(p, "    if (patch_pos.y <= 2)\n");
			WRITE(p, "      knot[0].y = 0.0;\n");
			WRITE(p, "    if (patch_pos.y <= 1)\n");
			WRITE(p, "      knot[1].y = 0.0;\n");
			WRITE(p, "  }\n");
		//	WRITE(p, "  if ((type.y & 2) != 0) {\n");
			WRITE(p, "  if ((type.y == 2) || (type.y == 3)) {\n");
			WRITE(p, "    if (patch_pos.y >= (num_patches.y - 2))\n");
			WRITE(p, "      knot[5].y = num_patches.y;\n");
			WRITE(p, "    if (patch_pos.y == (num_patches.y - 1))\n");
			WRITE(p, "      knot[4].y = num_patches.y;\n");
			WRITE(p, "  }\n");
			WRITE(p, "}\n");

			WRITE(p, "void spline_weight(float2 t, in float2 knot[6], out float2 weights[4]) {\n");
			// TODO: Maybe compilers could be coaxed into vectorizing this code without the above explicitly...
			WRITE(p, "  float2 t0 = (t - knot[0]);\n");
			WRITE(p, "  float2 t1 = (t - knot[1]);\n");
			WRITE(p, "  float2 t2 = (t - knot[2]);\n");
			// TODO: All our knots are integers so we should be able to get rid of these divisions (How?)
			WRITE(p, "  float2 f30 = t0 / (knot[3] - knot[0]);\n");
			WRITE(p, "  float2 f41 = t1 / (knot[4] - knot[1]);\n");
			WRITE(p, "  float2 f52 = t2 / (knot[5] - knot[2]);\n");
			WRITE(p, "  float2 f31 = t1 / (knot[3] - knot[1]);\n");
			WRITE(p, "  float2 f42 = t2 / (knot[4] - knot[2]);\n");
			WRITE(p, "  float2 f32 = t2 / (knot[3] - knot[2]);\n");
			WRITE(p, "  float2 a = (1.0 - f30)*(1.0 - f31);\n");
			WRITE(p, "  float2 b = (f31*f41);\n");
			WRITE(p, "  float2 c = (1.0 - f41)*(1.0 - f42);\n");
			WRITE(p, "  float2 d = (f42*f52);\n");
			WRITE(p, "  weights[0] = a - (a*f32);\n");
			WRITE(p, "  weights[1] = 1.0 - a - b + ((a + b + c - 1.0)*f32);\n");
			WRITE(p, "  weights[2] = b + ((1.0 - b - c - d)*f32);\n");
			WRITE(p, "  weights[3] = d*f32;\n");
			WRITE(p, "}\n");
		}
	}

	WRITE(p, "VS_OUT main(VS_IN In) {\n");
	WRITE(p, "  VS_OUT Out;\n");  
#ifdef COLORGUARDBAND
	WRITE(p, "	float4 colorOverride = float4(1.0, 1.0, 1.0, 1.0);\n");
#endif
	if (!useHWTransform) {
		// Simple pass-through of vertex data to fragment shader
		if (doTexture) {
			if (texCoordInVec3) {
				WRITE(p, "  Out.v_texcoord = In.texcoord;\n");
			} else {
				WRITE(p, "  Out.v_texcoord = float3(In.texcoord, 1.0);\n");
			}
		}
		if (hasColor) {
			WRITE(p, "  Out.v_color0 = In.color0;\n");
			if (lmode)
				WRITE(p, "  Out.v_color1 = In.color1.rgb;\n");
		} else {
			WRITE(p, "  Out.v_color0 = In.u_matambientalpha;\n");
			if (lmode)
				WRITE(p, "  Out.v_color1 = float3(0.0);\n");
		}
		if (enableFog) {
			WRITE(p, "  Out.v_fogdepth = In.position.w;\n");
		}
		if (lang == HLSL_D3D11 || lang == HLSL_D3D11_LEVEL9) {
			if (gstate.isModeThrough()) {
				WRITE(p, "  float4 outPos = mul(u_proj_through, float4(In.position.xyz, 1.0));\n");
			} else {
				if (gstate_c.Supports(GPU_ROUND_DEPTH_TO_16BIT)) {
					WRITE(p, "  float4 outPos = depthRoundZVP(mul(u_proj, float4(In.position.xyz, 1.0)));\n");
				} else {
					WRITE(p, "  float4 outPos = mul(u_proj, float4(In.position.xyz, 1.0));\n");
				}
			}
		} else {
			if (gstate.isModeThrough()) {
				WRITE(p, "  float4 outPos = mul(float4(In.position.xyz, 1.0), u_proj_through);\n");
			} else {
				if (gstate_c.Supports(GPU_ROUND_DEPTH_TO_16BIT)) {
					WRITE(p, "  float4 outPos = depthRoundZVP(mul(float4(In.position.xyz, 1.0), u_proj));\n");
				} else {
					WRITE(p, "  float4 outPos = mul(float4(In.position.xyz, 1.0), u_proj);\n");
				}
			}
		}
		if (lang != HLSL_DX9) {
			if (PSP_CoreParameter().compat.flags().GuardBand)
				WriteGuardBand(p);
		}
		WRITE(p, "  Out.gl_Position = outPos;\n");
	} else {
		// Step 1: World Transform / Skinning
		if (!enableBones) {
			// Hardware tessellation
			if (doSpline || doBezier) {
				WRITE(p, "  uint num_patches_u = %s;\n", doBezier ? "(u_spline_count_u - 1) / 3u" : "u_spline_count_u - 3");
				WRITE(p, "  float2 tess_pos = In.position.xy;\n");
				WRITE(p, "  int u = In.instanceId %% num_patches_u;\n");
				WRITE(p, "  int v = In.instanceId / num_patches_u;\n");
				WRITE(p, "  int2 patch_pos = int2(u, v);\n");
				WRITE(p, "  float3 _pos[16];\n");
				WRITE(p, "  float2 _tex[16];\n");
				WRITE(p, "  float4 _col[16];\n");
				WRITE(p, "  int idx;\n");
				WRITE(p, "  int2 index;\n");
				for (int i = 0; i < 4; i++) {
					for (int j = 0; j < 4; j++) {
						WRITE(p, "  idx = (%i + v%s) * u_spline_count_u + (%i + u%s);\n", i, doBezier ? " * 3" : "", j, doBezier ? " * 3" : "");
						WRITE(p, "  index = int2(idx, 0);\n");
						WRITE(p, "  _pos[%i] = u_tess_pos_tex.Load(index).xyz;\n", i * 4 + j);
						if (doTexture && hasTexcoord && hasTexcoordTess)
							WRITE(p, "  _tex[%i] = u_tess_tex_tex.Load(index).xy;\n", i * 4 + j);
						if (hasColor && hasColorTess)
							WRITE(p, "  _col[%i] = u_tess_col_tex.Load(index).rgba;\n", i * 4 + j);
					}
				}
				WRITE(p, "  float2 weights[4];\n");
				if (doBezier) {
					// Bernstein 3D
					WRITE(p, "  weights[0] = (1.0 - tess_pos) * (1.0 - tess_pos) * (1.0 - tess_pos);\n");
					WRITE(p, "  weights[1] = 3.0 * tess_pos * (1.0 - tess_pos) * (1.0 - tess_pos);\n");
					WRITE(p, "  weights[2] = 3.0 * tess_pos * tess_pos * (1.0 - tess_pos);\n");
					WRITE(p, "  weights[3] = tess_pos * tess_pos * tess_pos;\n");
				} else if (doSpline) {
					WRITE(p, "  int2 spline_num_patches = int2(u_spline_count_u - 3, u_spline_count_v - 3);\n");
					WRITE(p, "  int2 spline_type = int2(u_spline_type_u, u_spline_type_v);\n");
					WRITE(p, "  float2 knots[6];\n");
					WRITE(p, "  spline_knot(spline_num_patches, spline_type, knots, patch_pos);\n");
					WRITE(p, "  spline_weight(tess_pos + patch_pos, knots, weights);\n");
				}
				WRITE(p, "  float3 pos = tess_sample(_pos, weights);\n");
				if (doTexture && hasTexcoord) {
					if (hasTexcoordTess)
						WRITE(p, "  float2 tex = tess_sample(_tex, weights);\n");
					else
						WRITE(p, "  float2 tex = tess_pos + patch_pos;\n");
				}
				if (hasColor) {
					if (hasColorTess)
						WRITE(p, "  float4 col = tess_sample(_col, weights);\n");
					else
						WRITE(p, "  float4 col = u_tess_col_tex.Load(int2(0, 0)).rgba;\n");
				}
				if (hasNormal) {
					// Curved surface is probably always need to compute normal(not sampling from control points)
					if (doBezier) {
						// Bernstein derivative
						WRITE(p, "  float2 bernderiv[4];\n");
						WRITE(p, "  bernderiv[0] = -3.0 * (tess_pos - 1.0) * (tess_pos - 1.0); \n");
						WRITE(p, "  bernderiv[1] = 9.0 * tess_pos * tess_pos - 12.0 * tess_pos + 3.0; \n");
						WRITE(p, "  bernderiv[2] = 3.0 * (2.0 - 3.0 * tess_pos) * tess_pos; \n");
						WRITE(p, "  bernderiv[3] = 3.0 * tess_pos * tess_pos; \n");

						WRITE(p, "  float2 bernderiv_u[4];\n");
						WRITE(p, "  float2 bernderiv_v[4];\n");
						WRITE(p, "  for (int i = 0; i < 4; i++) {\n");
						WRITE(p, "    bernderiv_u[i] = float2(bernderiv[i].x, weights[i].y);\n");
						WRITE(p, "    bernderiv_v[i] = float2(weights[i].x, bernderiv[i].y);\n");
						WRITE(p, "  }\n");

						WRITE(p, "  float3 du = tess_sample(_pos, bernderiv_u);\n");
						WRITE(p, "  float3 dv = tess_sample(_pos, bernderiv_v);\n");
					} else if (doSpline) {
						WRITE(p, "  float2 tess_next_u = float2(In.normal.x, 0.0);\n");
						WRITE(p, "  float2 tess_next_v = float2(0.0, In.normal.y);\n");
						// Right
						WRITE(p, "  float2 tess_pos_r = tess_pos + tess_next_u;\n");
						WRITE(p, "  spline_weight(tess_pos_r + patch_pos, knots, weights);\n");
						WRITE(p, "  float3 pos_r = tess_sample(_pos, weights);\n");
						// Left
						WRITE(p, "  float2 tess_pos_l = tess_pos - tess_next_u;\n");
						WRITE(p, "  spline_weight(tess_pos_l + patch_pos, knots, weights);\n");
						WRITE(p, "  float3 pos_l = tess_sample(_pos, weights);\n");
						// Down
						WRITE(p, "  float2 tess_pos_d = tess_pos + tess_next_v;\n");
						WRITE(p, "  spline_weight(tess_pos_d + patch_pos, knots, weights);\n");
						WRITE(p, "  float3 pos_d = tess_sample(_pos, weights);\n");
						// Up
						WRITE(p, "  float2 tess_pos_u = tess_pos - tess_next_v;\n");
						WRITE(p, "  spline_weight(tess_pos_u + patch_pos, knots, weights);\n");
						WRITE(p, "  float3 pos_u = tess_sample(_pos, weights);\n");

						WRITE(p, "  float3 du = pos_r - pos_l;\n");
						WRITE(p, "  float3 dv = pos_d - pos_u;\n");
					}
					WRITE(p, "  float3 nrm = cross(du, dv);\n");
					WRITE(p, "  nrm = normalize(nrm);\n");
				}
				WRITE(p, "  float3 worldpos = mul(float4(pos.xyz, 1.0), u_world);\n");
				if (hasNormal)
					WRITE(p, "  float3 worldnormal = normalize(mul(float4(%snrm, 0.0), u_world));\n", flipNormalTess ? "-" : "");
				else
					WRITE(p, "  float3 worldnormal = float3(0.0, 0.0, 1.0);\n");
			} else {
				// No skinning, just standard T&L.
				WRITE(p, "  float3 worldpos = mul(float4(In.position.xyz, 1.0), u_world);\n");
				if (hasNormal)
					WRITE(p, "  float3 worldnormal = normalize(mul(float4(%sIn.normal, 0.0), u_world));\n", flipNormal ? "-" : "");
				else
					WRITE(p, "  float3 worldnormal = float3(0.0, 0.0, 1.0);\n");
			}
		} else {
			static const char * const boneWeightAttr[8] = {
				"a_w1.x", "a_w1.y", "a_w1.z", "a_w1.w",
				"a_w2.x", "a_w2.y", "a_w2.z", "a_w2.w",
			};

#if defined(USE_FOR_LOOP) && defined(USE_BONE_ARRAY)

			// To loop through the weights, we unfortunately need to put them in a float array.
			// GLSL ES sucks - no way to directly initialize an array!
			switch (numBoneWeights) {
			case 1: WRITE(p, "  float w[1]; w[0] = a_w1;\n"); break;
			case 2: WRITE(p, "  float w[2]; w[0] = a_w1.x; w[1] = a_w1.y;\n"); break;
			case 3: WRITE(p, "  float w[3]; w[0] = a_w1.x; w[1] = a_w1.y; w[2] = a_w1.z;\n"); break;
			case 4: WRITE(p, "  float w[4]; w[0] = a_w1.x; w[1] = a_w1.y; w[2] = a_w1.z; w[3] = a_w1.w;\n"); break;
			case 5: WRITE(p, "  float w[5]; w[0] = a_w1.x; w[1] = a_w1.y; w[2] = a_w1.z; w[3] = a_w1.w; w[4] = a_w2;\n"); break;
			case 6: WRITE(p, "  float w[6]; w[0] = a_w1.x; w[1] = a_w1.y; w[2] = a_w1.z; w[3] = a_w1.w; w[4] = a_w2.x; w[5] = a_w2.y;\n"); break;
			case 7: WRITE(p, "  float w[7]; w[0] = a_w1.x; w[1] = a_w1.y; w[2] = a_w1.z; w[3] = a_w1.w; w[4] = a_w2.x; w[5] = a_w2.y; w[6] = a_w2.z;\n"); break;
			case 8: WRITE(p, "  float w[8]; w[0] = a_w1.x; w[1] = a_w1.y; w[2] = a_w1.z; w[3] = a_w1.w; w[4] = a_w2.x; w[5] = a_w2.y; w[6] = a_w2.z; w[7] = a_w2.w;\n"); break;
			}

			WRITE(p, "  mat4 skinMatrix = w[0] * u_bone[0];\n");
			if (numBoneWeights > 1) {
				WRITE(p, "  for (int i = 1; i < %i; i++) {\n", numBoneWeights);
				WRITE(p, "    skinMatrix += w[i] * u_bone[i];\n");
				WRITE(p, "  }\n");
			}

#else
			if (lang == HLSL_D3D11 || lang == HLSL_D3D11_LEVEL9) {
				if (numBoneWeights == 1)
					WRITE(p, "  float4x3 skinMatrix = mul(In.a_w1, u_bone[0])");
				else
					WRITE(p, "  float4x3 skinMatrix = mul(In.a_w1.x, u_bone[0])");
				for (int i = 1; i < numBoneWeights; i++) {
					const char *weightAttr = boneWeightAttr[i];
					// workaround for "cant do .x of scalar" issue
					if (numBoneWeights == 1 && i == 0) weightAttr = "a_w1";
					if (numBoneWeights == 5 && i == 4) weightAttr = "a_w2";
					WRITE(p, " + mul(In.%s, u_bone[%i])", weightAttr, i);
				}
			} else {
				if (numBoneWeights == 1)
					WRITE(p, "  float4x3 skinMatrix = mul(In.a_w1, u_bone0)");
				else
					WRITE(p, "  float4x3 skinMatrix = mul(In.a_w1.x, u_bone0)");
				for (int i = 1; i < numBoneWeights; i++) {
					const char *weightAttr = boneWeightAttr[i];
					// workaround for "cant do .x of scalar" issue
					if (numBoneWeights == 1 && i == 0) weightAttr = "a_w1";
					if (numBoneWeights == 5 && i == 4) weightAttr = "a_w2";
					WRITE(p, " + mul(In.%s, u_bone%i)", weightAttr, i);
				}
			}
#endif

			WRITE(p, ";\n");

			// Trying to simplify this results in bugs in LBP...
			WRITE(p, "  float3 skinnedpos = mul(float4(In.position.xyz, 1.0), skinMatrix);\n");
			WRITE(p, "  float3 worldpos = mul(float4(skinnedpos, 1.0), u_world);\n");

			if (hasNormal) {
				WRITE(p, "  float3 skinnednormal = mul(float4(%sIn.normal, 0.0), skinMatrix);\n", flipNormal ? "-" : "");
			} else {
				WRITE(p, "  float3 skinnednormal = mul(float4(0.0, 0.0, %s1.0, 0.0), skinMatrix);\n", flipNormal ? "-" : "");
			}
			WRITE(p, "  float3 worldnormal = normalize(mul(float4(skinnednormal, 0.0), u_world));\n");
		}

		WRITE(p, "  float4 viewPos = float4(mul(float4(worldpos, 1.0), u_view), 1.0);\n");

		if (lang == HLSL_D3D11 || lang == HLSL_D3D11_LEVEL9) {
			// Final view and projection transforms.
			if (gstate_c.Supports(GPU_ROUND_DEPTH_TO_16BIT)) {
				WRITE(p, "  float4 outPos = depthRoundZVP(mul(u_proj, viewPos));\n");
			} else {
				WRITE(p, "  float4 outPos = mul(u_proj, viewPos);\n");
			}
		} else {
			// Final view and projection transforms.
			if (gstate_c.Supports(GPU_ROUND_DEPTH_TO_16BIT)) {
				WRITE(p, "  float4 outPos = depthRoundZVP(mul(viewPos, u_proj));\n");
			} else {
				WRITE(p, "  float4 outPos = mul(viewPos, u_proj);\n");
			}
		}
		if (PSP_CoreParameter().compat.flags().GuardBand)
			WriteGuardBand(p);
		WRITE(p, "  Out.gl_Position = outPos;\n");

		// TODO: Declare variables for dots for shade mapping if needed.

		const char *ambientStr = (gstate.materialupdate & 1) && hasColor ? "In.color0" : "u_matambientalpha";
		const char *diffuseStr = (gstate.materialupdate & 2) && hasColor ? "In.color0.rgb" : "u_matdiffuse";
		const char *specularStr = (gstate.materialupdate & 4) && hasColor ? "In.color0.rgb" : "u_matspecular.rgb";
		if (doBezier || doSpline) {
			ambientStr = (matUpdate & 1) && hasColor ? "col" : "u_matambientalpha";
			diffuseStr = (matUpdate & 2) && hasColor ? "col.rgb" : "u_matdiffuse";
			specularStr = (matUpdate & 4) && hasColor ? "col.rgb" : "u_matspecular.rgb";
		}

		bool diffuseIsZero = true;
		bool specularIsZero = true;
		bool distanceNeeded = false;

		if (enableLighting) {
			WRITE(p, "  float4 lightSum0 = u_ambient * %s + float4(u_matemissive, 0.0);\n", ambientStr);

			for (int i = 0; i < 4; i++) {
				GELightType type = static_cast<GELightType>(id.Bits(VS_BIT_LIGHT0_TYPE + 4 * i, 2));
				GELightComputation comp = static_cast<GELightComputation>(id.Bits(VS_BIT_LIGHT0_COMP + 4 * i, 2));
				if (doLight[i] != LIGHT_FULL)
					continue;
				diffuseIsZero = false;
				if (comp != GE_LIGHTCOMP_ONLYDIFFUSE)
					specularIsZero = false;
				if (type != GE_LIGHTTYPE_DIRECTIONAL)
					distanceNeeded = true;
			}

			if (!specularIsZero) {
				WRITE(p, "  float3 lightSum1 = 0;\n");
			}
			if (!diffuseIsZero) {
				WRITE(p, "  float3 toLight;\n");
				WRITE(p, "  float3 diffuse;\n");
			}
			if (distanceNeeded) {
				WRITE(p, "  float distance;\n");
				WRITE(p, "  float lightScale;\n");
			}
		}

		// Calculate lights if needed. If shade mapping is enabled, lights may need to be
		// at least partially calculated.
		for (int i = 0; i < 4; i++) {
			if (doLight[i] != LIGHT_FULL)
				continue;

			GELightType type = static_cast<GELightType>(id.Bits(VS_BIT_LIGHT0_TYPE + 4 * i, 2));
			GELightComputation comp = static_cast<GELightComputation>(id.Bits(VS_BIT_LIGHT0_COMP + 4 * i, 2));

			if (type == GE_LIGHTTYPE_DIRECTIONAL) {
				// We prenormalize light positions for directional lights.
				WRITE(p, "  toLight = u_lightpos%i;\n", i);
			} else {
				WRITE(p, "  toLight = u_lightpos%i - worldpos;\n", i);
				WRITE(p, "  distance = length(toLight);\n");
				WRITE(p, "  toLight /= distance;\n");
			}

			bool doSpecular = comp != GE_LIGHTCOMP_ONLYDIFFUSE;
			bool poweredDiffuse = comp == GE_LIGHTCOMP_BOTHWITHPOWDIFFUSE;

			if (poweredDiffuse) {
				WRITE(p, "  float dot%i = pow(dot(toLight, worldnormal), u_matspecular.a);\n", i);
				// TODO: Somehow the NaN check from GLES seems unnecessary here?
				// If it returned 0, it'd be wrong, so that's strange.
			} else {
				WRITE(p, "  float dot%i = dot(toLight, worldnormal);\n", i);
			}

			const char *timesLightScale = " * lightScale";

			// Attenuation
			switch (type) {
			case GE_LIGHTTYPE_DIRECTIONAL:
				timesLightScale = "";
				break;
			case GE_LIGHTTYPE_POINT:
				WRITE(p, "  lightScale = clamp(1.0 / dot(u_lightatt%i, float3(1.0, distance, distance*distance)), 0.0, 1.0);\n", i);
				break;
			case GE_LIGHTTYPE_SPOT:
			case GE_LIGHTTYPE_UNKNOWN:
				WRITE(p, "  float angle%i = dot(normalize(u_lightdir%i), toLight);\n", i, i);
				WRITE(p, "  if (angle%i >= u_lightangle%i.x) {\n", i, i);
				WRITE(p, "    lightScale = clamp(1.0 / dot(u_lightatt%i, float3(1.0, distance, distance*distance)), 0.0, 1.0) * pow(angle%i, u_lightspotCoef%i.x);\n", i, i, i);
				WRITE(p, "  } else {\n");
				WRITE(p, "    lightScale = 0.0;\n");
				WRITE(p, "  }\n");
				break;
			default:
				// ILLEGAL
				break;
			}

			WRITE(p, "  diffuse = (u_lightdiffuse%i * %s) * max(dot%i, 0.0);\n", i, diffuseStr, i);
			if (doSpecular) {
				WRITE(p, "  dot%i = dot(normalize(toLight + float3(0.0, 0.0, 1.0)), worldnormal);\n", i);
				WRITE(p, "  if (dot%i > 0.0)\n", i);
				WRITE(p, "    lightSum1 += u_lightspecular%i * %s * (pow(dot%i, u_matspecular.a) %s);\n", i, specularStr, i, timesLightScale);
			}
			WRITE(p, "  lightSum0.rgb += (u_lightambient%i * %s.rgb + diffuse)%s;\n", i, ambientStr, timesLightScale);
		}

		if (enableLighting) {
			// Sum up ambient, emissive here.
			if (lmode) {
				WRITE(p, "  Out.v_color0 = clamp(lightSum0, 0.0, 1.0);\n");
				// v_color1 only exists when lmode = 1.
				if (specularIsZero) {
					WRITE(p, "  Out.v_color1 = float3(0, 0, 0);\n");
				} else {
					WRITE(p, "  Out.v_color1 = clamp(lightSum1, 0.0, 1.0);\n");
				}
			} else {
				if (specularIsZero) {
					WRITE(p, "  Out.v_color0 = clamp(lightSum0, 0.0, 1.0);\n");
				} else {
					WRITE(p, "  Out.v_color0 = clamp(clamp(lightSum0, 0.0, 1.0) + float4(lightSum1, 0.0), 0.0, 1.0);\n");
				}
			}
		} else {
			// Lighting doesn't affect color.
			if (hasColor) {
				if (doBezier || doSpline)
					WRITE(p, "  Out.v_color0 = col;\n");
				else
					WRITE(p, "  Out.v_color0 = In.color0;\n");
			} else {
				WRITE(p, "  Out.v_color0 = u_matambientalpha;\n");
			}
			if (lmode)
				WRITE(p, "  Out.v_color1 = float3(0, 0, 0);\n");
		}

		bool scaleUV = !throughmode && (uvGenMode == GE_TEXMAP_TEXTURE_COORDS || uvGenMode == GE_TEXMAP_UNKNOWN);


		// Step 3: UV generation
		if (doTexture) {
			switch (uvGenMode) {
			case GE_TEXMAP_TEXTURE_COORDS:  // Scale-offset. Easy.
			case GE_TEXMAP_UNKNOWN: // Not sure what this is, but Riviera uses it.  Treating as coords works.
				if (scaleUV) {
					if (hasTexcoord) {
						if (doBezier || doSpline)
							WRITE(p, "  Out.v_texcoord = float3(tex.xy * u_uvscaleoffset.xy + u_uvscaleoffset.zw, 0.0);\n");
						else
							WRITE(p, "  Out.v_texcoord = float3(In.texcoord.xy * u_uvscaleoffset.xy, 0.0);\n");
					} else {
						WRITE(p, "  Out.v_texcoord = float3(0.0, 0.0, 0.0);\n");
					}
				} else {
					if (hasTexcoord) {
						if (doBezier || doSpline)
							WRITE(p, "  Out.v_texcoord = float3(tex.xy * u_uvscaleoffset.xy + u_uvscaleoffset.zw, 0.0);\n");
						else
							WRITE(p, "  Out.v_texcoord = float3(In.texcoord.xy * u_uvscaleoffset.xy + u_uvscaleoffset.zw, 0.0);\n");
					} else {
						WRITE(p, "  Out.v_texcoord = float3(u_uvscaleoffset.zw, 0.0);\n");
					}
				}
				break;

			case GE_TEXMAP_TEXTURE_MATRIX:  // Projection mapping.
				{
					std::string temp_tc;
					switch (uvProjMode) {
					case GE_PROJMAP_POSITION:  // Use model space XYZ as source
						temp_tc = "float4(In.position.xyz, 1.0)";
						break;
					case GE_PROJMAP_UV:  // Use unscaled UV as source
						{
							if (hasTexcoord) {
								temp_tc = StringFromFormat("float4(In.texcoord.xy, 0.0, 1.0)");
							} else {
								temp_tc = "float4(0.0, 0.0, 0.0, 1.0)";
							}
						}
						break;
					case GE_PROJMAP_NORMALIZED_NORMAL:  // Use normalized transformed normal as source
						if (hasNormal)
							temp_tc = flipNormal ? "float4(normalize(-In.normal), 1.0)" : "float4(normalize(In.normal), 1.0)";
						else
							temp_tc = "float4(0.0, 0.0, 1.0, 1.0)";
						break;
					case GE_PROJMAP_NORMAL:  // Use non-normalized transformed normal as source
						if (hasNormal)
							temp_tc =  flipNormal ? "float4(-In.normal, 1.0)" : "float4(In.normal, 1.0)";
						else
							temp_tc = "float4(0.0, 0.0, 1.0, 1.0)";
						break;
					}
					// Transform by texture matrix. XYZ as we are doing projection mapping.
					WRITE(p, "  Out.v_texcoord.xyz = mul(%s, u_tex) * float3(u_uvscaleoffset.xy, 1.0);\n", temp_tc.c_str());
				}
				break;

			case GE_TEXMAP_ENVIRONMENT_MAP:  // Shade mapping - use dots from light sources.
				WRITE(p, "  Out.v_texcoord = float3(u_uvscaleoffset.xy * float2(1.0 + dot(normalize(u_lightpos%i), worldnormal), 1.0 + dot(normalize(u_lightpos%i), worldnormal)) * 0.5, 1.0);\n", ls0, ls1);
				break;

			default:
				// ILLEGAL
				break;
			}
		}

		// Compute fogdepth
		if (enableFog) {
			if (lang == HLSL_D3D11 || lang == HLSL_D3D11_LEVEL9) {
				WRITE(p, "  Out.v_fogdepth = (viewPos.z + u_fogcoef_stencilreplace.x) * u_fogcoef_stencilreplace.y;\n");
			} else {
				WRITE(p, "  Out.v_fogdepth = (viewPos.z + u_fogcoef.x) * u_fogcoef.y;\n");
			}
		}
	}

#ifdef COLORGUARDBAND
	WRITE(p, "  Out.v_color0 *= colorOverride;\n");
#endif
	WRITE(p, "  return Out;\n");
	WRITE(p, "}\n");
}

};<|MERGE_RESOLUTION|>--- conflicted
+++ resolved
@@ -63,7 +63,6 @@
 	LIGHT_FULL,
 };
 
-<<<<<<< HEAD
 // #define COLORGUARDBAND
 
 #ifdef COLORGUARDBAND
@@ -84,10 +83,7 @@
 }
 #endif
 
-void GenerateVertexShaderHLSL(const ShaderID &id, char *buffer, ShaderLanguage lang) {
-=======
 void GenerateVertexShaderHLSL(const VShaderID &id, char *buffer, ShaderLanguage lang) {
->>>>>>> a1e74d0d
 	char *p = buffer;
 	const u32 vertType = gstate.vertType;
 
