#include <algorithm>
#include <type_traits>
#include <mutex>

#include "base/timeutil.h"
#include "profiler/profiler.h"

#include "Common/ColorConv.h"
#include "Core/Reporting.h"
#include "GPU/GeDisasm.h"
#include "GPU/GPU.h"
#include "GPU/GPUCommon.h"
#include "GPU/GPUState.h"
#include "ChunkFile.h"
#include "Core/Config.h"
#include "Core/CoreTiming.h"
#include "Core/MemMap.h"
#include "Core/Host.h"
#include "Core/Reporting.h"
#include "Core/HLE/HLE.h"
#include "Core/HLE/sceKernelMemory.h"
#include "Core/HLE/sceKernelInterrupt.h"
#include "Core/HLE/sceKernelThread.h"
#include "Core/HLE/sceGe.h"
#include "Core/Debugger/Breakpoints.h"
#include "Core/MemMapHelpers.h"
#include "GPU/Common/DrawEngineCommon.h"
#include "GPU/Common/FramebufferCommon.h"
#include "GPU/Common/SplineCommon.h"
#include "GPU/Common/TextureCacheCommon.h"
#include "GPU/Debugger/Debugger.h"
#include "GPU/Debugger/Record.h"

const CommonCommandTableEntry commonCommandTable[] = {
	// From Common. No flushing but definitely need execute.
	{ GE_CMD_OFFSETADDR, FLAG_EXECUTE, 0, &GPUCommon::Execute_OffsetAddr },
	{ GE_CMD_ORIGIN, FLAG_EXECUTE | FLAG_READS_PC, 0, &GPUCommon::Execute_Origin },
	{ GE_CMD_JUMP, FLAG_EXECUTE | FLAG_READS_PC | FLAG_WRITES_PC, 0, &GPUCommon::Execute_Jump },
	{ GE_CMD_CALL, FLAG_EXECUTE | FLAG_READS_PC | FLAG_WRITES_PC, 0, &GPUCommon::Execute_Call },
	{ GE_CMD_RET, FLAG_EXECUTE | FLAG_READS_PC | FLAG_WRITES_PC, 0, &GPUCommon::Execute_Ret },
	{ GE_CMD_END, FLAG_FLUSHBEFORE | FLAG_EXECUTE | FLAG_READS_PC | FLAG_WRITES_PC, 0, &GPUCommon::Execute_End },
	{ GE_CMD_VADDR, FLAG_EXECUTE, 0, &GPUCommon::Execute_Vaddr },
	{ GE_CMD_IADDR, FLAG_EXECUTE, 0, &GPUCommon::Execute_Iaddr },
	{ GE_CMD_BJUMP, FLAG_EXECUTE | FLAG_READS_PC | FLAG_WRITES_PC, 0, &GPUCommon::Execute_BJump },  // EXECUTE
	{ GE_CMD_BOUNDINGBOX, FLAG_EXECUTE, 0, &GPUCommon::Execute_BoundingBox }, // + FLUSHBEFORE when we implement... or not, do we need to?

	{ GE_CMD_PRIM, FLAG_EXECUTE, 0, &GPUCommon::Execute_Prim },
	{ GE_CMD_BEZIER, FLAG_FLUSHBEFORE | FLAG_EXECUTE, 0, &GPUCommon::Execute_Bezier },
	{ GE_CMD_SPLINE, FLAG_FLUSHBEFORE | FLAG_EXECUTE, 0, &GPUCommon::Execute_Spline },

	// Changing the vertex type requires us to flush.
	{ GE_CMD_VERTEXTYPE, FLAG_FLUSHBEFOREONCHANGE | FLAG_EXECUTEONCHANGE, 0, &GPUCommon::Execute_VertexType },

	{ GE_CMD_LOADCLUT, FLAG_FLUSHBEFOREONCHANGE | FLAG_EXECUTE, 0, &GPUCommon::Execute_LoadClut },

	// These two are actually processed in CMD_END. Not sure if FLAG_FLUSHBEFORE matters.
	{ GE_CMD_SIGNAL, FLAG_FLUSHBEFORE },
	{ GE_CMD_FINISH, FLAG_FLUSHBEFORE },

	// Changes that dirty the framebuffer
	{ GE_CMD_FRAMEBUFPTR, FLAG_FLUSHBEFOREONCHANGE, DIRTY_FRAMEBUF | DIRTY_TEXTURE_PARAMS },
	{ GE_CMD_FRAMEBUFWIDTH, FLAG_FLUSHBEFOREONCHANGE, DIRTY_FRAMEBUF | DIRTY_TEXTURE_PARAMS | DIRTY_VIEWPORTSCISSOR_STATE | DIRTY_CULLRANGE },
	{ GE_CMD_FRAMEBUFPIXFORMAT, FLAG_FLUSHBEFOREONCHANGE, DIRTY_FRAMEBUF | DIRTY_TEXTURE_PARAMS | DIRTY_BLEND_STATE | DIRTY_DEPTHSTENCIL_STATE | DIRTY_FRAGMENTSHADER_STATE },
	{ GE_CMD_ZBUFPTR, FLAG_FLUSHBEFOREONCHANGE },
	{ GE_CMD_ZBUFWIDTH, FLAG_FLUSHBEFOREONCHANGE },

	{ GE_CMD_FOGCOLOR, FLAG_FLUSHBEFOREONCHANGE, DIRTY_FOGCOLOR },
	{ GE_CMD_FOG1, FLAG_FLUSHBEFOREONCHANGE, DIRTY_FOGCOEF },
	{ GE_CMD_FOG2, FLAG_FLUSHBEFOREONCHANGE, DIRTY_FOGCOEF },

	// These affect the fragment shader so need flushing.
	{ GE_CMD_CLEARMODE, FLAG_FLUSHBEFOREONCHANGE, DIRTY_BLEND_STATE | DIRTY_DEPTHSTENCIL_STATE | DIRTY_RASTER_STATE | DIRTY_VIEWPORTSCISSOR_STATE | DIRTY_CULLRANGE | DIRTY_VERTEXSHADER_STATE | DIRTY_FRAGMENTSHADER_STATE },
	{ GE_CMD_TEXTUREMAPENABLE, FLAG_FLUSHBEFOREONCHANGE, DIRTY_VERTEXSHADER_STATE | DIRTY_FRAGMENTSHADER_STATE },
	{ GE_CMD_FOGENABLE, FLAG_FLUSHBEFOREONCHANGE, DIRTY_VERTEXSHADER_STATE | DIRTY_FRAGMENTSHADER_STATE},
	{ GE_CMD_TEXMODE, FLAG_FLUSHBEFOREONCHANGE, DIRTY_TEXTURE_PARAMS | DIRTY_FRAGMENTSHADER_STATE },
	{ GE_CMD_TEXSHADELS, FLAG_FLUSHBEFOREONCHANGE, DIRTY_VERTEXSHADER_STATE },
	// Raster state for Direct3D 9, uncommon.
	{ GE_CMD_SHADEMODE, FLAG_FLUSHBEFOREONCHANGE, DIRTY_VERTEXSHADER_STATE | DIRTY_FRAGMENTSHADER_STATE | DIRTY_RASTER_STATE },
	{ GE_CMD_TEXFUNC, FLAG_FLUSHBEFOREONCHANGE, DIRTY_FRAGMENTSHADER_STATE },
	{ GE_CMD_COLORTEST, FLAG_FLUSHBEFOREONCHANGE, DIRTY_FRAGMENTSHADER_STATE },
	{ GE_CMD_ALPHATESTENABLE, FLAG_FLUSHBEFOREONCHANGE, DIRTY_FRAGMENTSHADER_STATE },
	{ GE_CMD_COLORTESTENABLE, FLAG_FLUSHBEFOREONCHANGE, DIRTY_FRAGMENTSHADER_STATE },
	{ GE_CMD_COLORTESTMASK, FLAG_FLUSHBEFOREONCHANGE, DIRTY_ALPHACOLORMASK | DIRTY_FRAGMENTSHADER_STATE },

	// These change the vertex shader so need flushing.
	{ GE_CMD_REVERSENORMAL, FLAG_FLUSHBEFOREONCHANGE, DIRTY_VERTEXSHADER_STATE },
	{ GE_CMD_LIGHTINGENABLE, FLAG_FLUSHBEFOREONCHANGE, DIRTY_VERTEXSHADER_STATE | DIRTY_FRAGMENTSHADER_STATE },
	{ GE_CMD_LIGHTENABLE0, FLAG_FLUSHBEFOREONCHANGE, DIRTY_VERTEXSHADER_STATE  },
	{ GE_CMD_LIGHTENABLE1, FLAG_FLUSHBEFOREONCHANGE, DIRTY_VERTEXSHADER_STATE  },
	{ GE_CMD_LIGHTENABLE2, FLAG_FLUSHBEFOREONCHANGE, DIRTY_VERTEXSHADER_STATE  },
	{ GE_CMD_LIGHTENABLE3, FLAG_FLUSHBEFOREONCHANGE, DIRTY_VERTEXSHADER_STATE  },
	{ GE_CMD_LIGHTTYPE0, FLAG_FLUSHBEFOREONCHANGE, DIRTY_VERTEXSHADER_STATE | DIRTY_LIGHT0 },
	{ GE_CMD_LIGHTTYPE1, FLAG_FLUSHBEFOREONCHANGE, DIRTY_VERTEXSHADER_STATE | DIRTY_LIGHT1 },
	{ GE_CMD_LIGHTTYPE2, FLAG_FLUSHBEFOREONCHANGE, DIRTY_VERTEXSHADER_STATE | DIRTY_LIGHT2 },
	{ GE_CMD_LIGHTTYPE3, FLAG_FLUSHBEFOREONCHANGE, DIRTY_VERTEXSHADER_STATE | DIRTY_LIGHT3 },
	{ GE_CMD_MATERIALUPDATE, FLAG_FLUSHBEFOREONCHANGE, DIRTY_VERTEXSHADER_STATE | DIRTY_FRAGMENTSHADER_STATE },

	// These change both shaders so need flushing.
	{ GE_CMD_LIGHTMODE, FLAG_FLUSHBEFOREONCHANGE, DIRTY_VERTEXSHADER_STATE | DIRTY_FRAGMENTSHADER_STATE },

	{ GE_CMD_TEXFILTER, FLAG_FLUSHBEFOREONCHANGE, DIRTY_TEXTURE_PARAMS },
	{ GE_CMD_TEXWRAP, FLAG_FLUSHBEFOREONCHANGE, DIRTY_TEXTURE_PARAMS | DIRTY_FRAGMENTSHADER_STATE },

	// Uniform changes. though the fragmentshader optimizes based on these sometimes.
	{ GE_CMD_ALPHATEST, FLAG_FLUSHBEFOREONCHANGE, DIRTY_ALPHACOLORREF | DIRTY_ALPHACOLORMASK | DIRTY_FRAGMENTSHADER_STATE },
	{ GE_CMD_COLORREF, FLAG_FLUSHBEFOREONCHANGE, DIRTY_ALPHACOLORREF | DIRTY_FRAGMENTSHADER_STATE },
	{ GE_CMD_TEXENVCOLOR, FLAG_FLUSHBEFOREONCHANGE, DIRTY_TEXENV },

	// Simple render state changes. Handled in StateMapping.cpp.
	{ GE_CMD_CULL, FLAG_FLUSHBEFOREONCHANGE, DIRTY_RASTER_STATE },
	{ GE_CMD_CULLFACEENABLE, FLAG_FLUSHBEFOREONCHANGE, DIRTY_RASTER_STATE },
	{ GE_CMD_DITHERENABLE, FLAG_FLUSHBEFOREONCHANGE, DIRTY_RASTER_STATE },
	{ GE_CMD_STENCILOP, FLAG_FLUSHBEFOREONCHANGE, DIRTY_BLEND_STATE | DIRTY_DEPTHSTENCIL_STATE | DIRTY_FRAGMENTSHADER_STATE },
	{ GE_CMD_STENCILTEST, FLAG_FLUSHBEFOREONCHANGE, DIRTY_STENCILREPLACEVALUE | DIRTY_BLEND_STATE | DIRTY_DEPTHSTENCIL_STATE },
	{ GE_CMD_STENCILTESTENABLE, FLAG_FLUSHBEFOREONCHANGE, DIRTY_BLEND_STATE | DIRTY_DEPTHSTENCIL_STATE | DIRTY_FRAGMENTSHADER_STATE },
	{ GE_CMD_ALPHABLENDENABLE, FLAG_FLUSHBEFOREONCHANGE, DIRTY_BLEND_STATE | DIRTY_FRAGMENTSHADER_STATE },
	{ GE_CMD_BLENDMODE, FLAG_FLUSHBEFOREONCHANGE, DIRTY_BLEND_STATE | DIRTY_FRAGMENTSHADER_STATE },
	{ GE_CMD_BLENDFIXEDA, FLAG_FLUSHBEFOREONCHANGE, DIRTY_BLEND_STATE | DIRTY_FRAGMENTSHADER_STATE },
	{ GE_CMD_BLENDFIXEDB, FLAG_FLUSHBEFOREONCHANGE, DIRTY_BLEND_STATE | DIRTY_FRAGMENTSHADER_STATE },
	{ GE_CMD_MASKRGB, FLAG_FLUSHBEFOREONCHANGE, DIRTY_BLEND_STATE | DIRTY_FRAGMENTSHADER_STATE },
	{ GE_CMD_MASKALPHA, FLAG_FLUSHBEFOREONCHANGE, DIRTY_BLEND_STATE | DIRTY_FRAGMENTSHADER_STATE | DIRTY_DEPTHSTENCIL_STATE },
	{ GE_CMD_ZTEST, FLAG_FLUSHBEFOREONCHANGE, DIRTY_DEPTHSTENCIL_STATE },
	{ GE_CMD_ZTESTENABLE, FLAG_FLUSHBEFOREONCHANGE, DIRTY_DEPTHSTENCIL_STATE | DIRTY_FRAGMENTSHADER_STATE },
	{ GE_CMD_ZWRITEDISABLE, FLAG_FLUSHBEFOREONCHANGE, DIRTY_DEPTHSTENCIL_STATE | DIRTY_FRAGMENTSHADER_STATE },
	{ GE_CMD_LOGICOP, FLAG_FLUSHBEFOREONCHANGE, DIRTY_BLEND_STATE | DIRTY_FRAGMENTSHADER_STATE },
	{ GE_CMD_LOGICOPENABLE, FLAG_FLUSHBEFOREONCHANGE, DIRTY_BLEND_STATE | DIRTY_FRAGMENTSHADER_STATE },

	{ GE_CMD_TEXMAPMODE, FLAG_FLUSHBEFOREONCHANGE, DIRTY_VERTEXSHADER_STATE | DIRTY_FRAGMENTSHADER_STATE },

	// These are read on every SubmitPrim, no need for dirtying or flushing.
	{ GE_CMD_TEXSCALEU },
	{ GE_CMD_TEXSCALEV },
	{ GE_CMD_TEXOFFSETU },
	{ GE_CMD_TEXOFFSETV },

	{ GE_CMD_TEXSIZE0, FLAG_FLUSHBEFOREONCHANGE | FLAG_EXECUTE, 0, &GPUCommon::Execute_TexSize0 },
	{ GE_CMD_TEXSIZE1, FLAG_FLUSHBEFOREONCHANGE, DIRTY_TEXTURE_PARAMS },
	{ GE_CMD_TEXSIZE2, FLAG_FLUSHBEFOREONCHANGE, DIRTY_TEXTURE_PARAMS },
	{ GE_CMD_TEXSIZE3, FLAG_FLUSHBEFOREONCHANGE, DIRTY_TEXTURE_PARAMS },
	{ GE_CMD_TEXSIZE4, FLAG_FLUSHBEFOREONCHANGE, DIRTY_TEXTURE_PARAMS },
	{ GE_CMD_TEXSIZE5, FLAG_FLUSHBEFOREONCHANGE, DIRTY_TEXTURE_PARAMS },
	{ GE_CMD_TEXSIZE6, FLAG_FLUSHBEFOREONCHANGE, DIRTY_TEXTURE_PARAMS },
	{ GE_CMD_TEXSIZE7, FLAG_FLUSHBEFOREONCHANGE, DIRTY_TEXTURE_PARAMS },
	{ GE_CMD_TEXFORMAT, FLAG_FLUSHBEFOREONCHANGE, DIRTY_TEXTURE_IMAGE },
	{ GE_CMD_TEXLEVEL, FLAG_EXECUTEONCHANGE, DIRTY_TEXTURE_PARAMS, &GPUCommon::Execute_TexLevel },
	{ GE_CMD_TEXADDR0, FLAG_FLUSHBEFOREONCHANGE, DIRTY_TEXTURE_IMAGE | DIRTY_UVSCALEOFFSET },
	{ GE_CMD_TEXADDR1, FLAG_FLUSHBEFOREONCHANGE, DIRTY_TEXTURE_PARAMS },
	{ GE_CMD_TEXADDR2, FLAG_FLUSHBEFOREONCHANGE, DIRTY_TEXTURE_PARAMS },
	{ GE_CMD_TEXADDR3, FLAG_FLUSHBEFOREONCHANGE, DIRTY_TEXTURE_PARAMS },
	{ GE_CMD_TEXADDR4, FLAG_FLUSHBEFOREONCHANGE, DIRTY_TEXTURE_PARAMS },
	{ GE_CMD_TEXADDR5, FLAG_FLUSHBEFOREONCHANGE, DIRTY_TEXTURE_PARAMS },
	{ GE_CMD_TEXADDR6, FLAG_FLUSHBEFOREONCHANGE, DIRTY_TEXTURE_PARAMS },
	{ GE_CMD_TEXADDR7, FLAG_FLUSHBEFOREONCHANGE, DIRTY_TEXTURE_PARAMS },
	{ GE_CMD_TEXBUFWIDTH0, FLAG_FLUSHBEFOREONCHANGE, DIRTY_TEXTURE_IMAGE },
	{ GE_CMD_TEXBUFWIDTH1, FLAG_FLUSHBEFOREONCHANGE, DIRTY_TEXTURE_PARAMS },
	{ GE_CMD_TEXBUFWIDTH2, FLAG_FLUSHBEFOREONCHANGE, DIRTY_TEXTURE_PARAMS },
	{ GE_CMD_TEXBUFWIDTH3, FLAG_FLUSHBEFOREONCHANGE, DIRTY_TEXTURE_PARAMS },
	{ GE_CMD_TEXBUFWIDTH4, FLAG_FLUSHBEFOREONCHANGE, DIRTY_TEXTURE_PARAMS },
	{ GE_CMD_TEXBUFWIDTH5, FLAG_FLUSHBEFOREONCHANGE, DIRTY_TEXTURE_PARAMS },
	{ GE_CMD_TEXBUFWIDTH6, FLAG_FLUSHBEFOREONCHANGE, DIRTY_TEXTURE_PARAMS },
	{ GE_CMD_TEXBUFWIDTH7, FLAG_FLUSHBEFOREONCHANGE, DIRTY_TEXTURE_PARAMS },

	// These must flush on change, so that LoadClut doesn't have to always flush.
	{ GE_CMD_CLUTADDR, FLAG_FLUSHBEFOREONCHANGE },
	{ GE_CMD_CLUTADDRUPPER, FLAG_FLUSHBEFOREONCHANGE },
	{ GE_CMD_CLUTFORMAT, FLAG_FLUSHBEFOREONCHANGE, DIRTY_TEXTURE_PARAMS | DIRTY_DEPAL },

	// Morph weights. TODO: Remove precomputation?
	{ GE_CMD_MORPHWEIGHT0, FLAG_FLUSHBEFOREONCHANGE | FLAG_EXECUTEONCHANGE, 0, &GPUCommon::Execute_MorphWeight },
	{ GE_CMD_MORPHWEIGHT1, FLAG_FLUSHBEFOREONCHANGE | FLAG_EXECUTEONCHANGE, 0, &GPUCommon::Execute_MorphWeight },
	{ GE_CMD_MORPHWEIGHT2, FLAG_FLUSHBEFOREONCHANGE | FLAG_EXECUTEONCHANGE, 0, &GPUCommon::Execute_MorphWeight },
	{ GE_CMD_MORPHWEIGHT3, FLAG_FLUSHBEFOREONCHANGE | FLAG_EXECUTEONCHANGE, 0, &GPUCommon::Execute_MorphWeight },
	{ GE_CMD_MORPHWEIGHT4, FLAG_FLUSHBEFOREONCHANGE | FLAG_EXECUTEONCHANGE, 0, &GPUCommon::Execute_MorphWeight },
	{ GE_CMD_MORPHWEIGHT5, FLAG_FLUSHBEFOREONCHANGE | FLAG_EXECUTEONCHANGE, 0, &GPUCommon::Execute_MorphWeight },
	{ GE_CMD_MORPHWEIGHT6, FLAG_FLUSHBEFOREONCHANGE | FLAG_EXECUTEONCHANGE, 0, &GPUCommon::Execute_MorphWeight },
	{ GE_CMD_MORPHWEIGHT7, FLAG_FLUSHBEFOREONCHANGE | FLAG_EXECUTEONCHANGE, 0, &GPUCommon::Execute_MorphWeight },

	// Control spline/bezier patches. Don't really require flushing as such, but meh.
	{ GE_CMD_PATCHDIVISION, FLAG_FLUSHBEFOREONCHANGE },
	{ GE_CMD_PATCHPRIMITIVE, FLAG_FLUSHBEFOREONCHANGE },
	{ GE_CMD_PATCHFACING, FLAG_FLUSHBEFOREONCHANGE, DIRTY_VERTEXSHADER_STATE },
	{ GE_CMD_PATCHCULLENABLE, FLAG_FLUSHBEFOREONCHANGE },

	// Can probably ignore this one as we don't support AA lines.
	{ GE_CMD_ANTIALIASENABLE, FLAG_FLUSHBEFOREONCHANGE },

	// Viewport.
	{ GE_CMD_OFFSETX, FLAG_FLUSHBEFOREONCHANGE, DIRTY_VIEWPORTSCISSOR_STATE | DIRTY_CULLRANGE },
	{ GE_CMD_OFFSETY, FLAG_FLUSHBEFOREONCHANGE, DIRTY_VIEWPORTSCISSOR_STATE | DIRTY_CULLRANGE },
	{ GE_CMD_VIEWPORTXSCALE, FLAG_FLUSHBEFOREONCHANGE,  DIRTY_FRAMEBUF | DIRTY_TEXTURE_PARAMS | DIRTY_CULLRANGE | DIRTY_VIEWPORTSCISSOR_STATE },
	{ GE_CMD_VIEWPORTYSCALE, FLAG_FLUSHBEFOREONCHANGE,  DIRTY_FRAMEBUF | DIRTY_TEXTURE_PARAMS | DIRTY_CULLRANGE | DIRTY_VIEWPORTSCISSOR_STATE },
	{ GE_CMD_VIEWPORTXCENTER, FLAG_FLUSHBEFOREONCHANGE, DIRTY_FRAMEBUF | DIRTY_TEXTURE_PARAMS | DIRTY_CULLRANGE | DIRTY_VIEWPORTSCISSOR_STATE },
	{ GE_CMD_VIEWPORTYCENTER, FLAG_FLUSHBEFOREONCHANGE, DIRTY_FRAMEBUF | DIRTY_TEXTURE_PARAMS | DIRTY_CULLRANGE | DIRTY_VIEWPORTSCISSOR_STATE },
	{ GE_CMD_VIEWPORTZSCALE, FLAG_FLUSHBEFOREONCHANGE,  DIRTY_FRAMEBUF | DIRTY_TEXTURE_PARAMS | DIRTY_CULLRANGE | DIRTY_DEPTHRANGE | DIRTY_PROJMATRIX | DIRTY_VIEWPORTSCISSOR_STATE },
	{ GE_CMD_VIEWPORTZCENTER, FLAG_FLUSHBEFOREONCHANGE, DIRTY_FRAMEBUF | DIRTY_TEXTURE_PARAMS | DIRTY_CULLRANGE | DIRTY_DEPTHRANGE | DIRTY_PROJMATRIX | DIRTY_VIEWPORTSCISSOR_STATE },
	{ GE_CMD_DEPTHCLAMPENABLE, FLAG_FLUSHBEFOREONCHANGE, DIRTY_VIEWPORTSCISSOR_STATE | DIRTY_CULLRANGE | DIRTY_RASTER_STATE },

	// Z clip
	{ GE_CMD_MINZ, FLAG_FLUSHBEFOREONCHANGE, DIRTY_DEPTHRANGE | DIRTY_RASTER_STATE | DIRTY_VIEWPORTSCISSOR_STATE | DIRTY_CULLRANGE },
	{ GE_CMD_MAXZ, FLAG_FLUSHBEFOREONCHANGE, DIRTY_DEPTHRANGE | DIRTY_RASTER_STATE | DIRTY_VIEWPORTSCISSOR_STATE | DIRTY_CULLRANGE },

	// Region
	{ GE_CMD_REGION1, FLAG_FLUSHBEFOREONCHANGE, DIRTY_FRAMEBUF | DIRTY_TEXTURE_PARAMS | DIRTY_VIEWPORTSCISSOR_STATE | DIRTY_CULLRANGE },
	{ GE_CMD_REGION2, FLAG_FLUSHBEFOREONCHANGE, DIRTY_FRAMEBUF | DIRTY_TEXTURE_PARAMS | DIRTY_VIEWPORTSCISSOR_STATE | DIRTY_CULLRANGE },

	// Scissor
	{ GE_CMD_SCISSOR1, FLAG_FLUSHBEFOREONCHANGE, DIRTY_FRAMEBUF | DIRTY_TEXTURE_PARAMS | DIRTY_VIEWPORTSCISSOR_STATE | DIRTY_CULLRANGE },
	{ GE_CMD_SCISSOR2, FLAG_FLUSHBEFOREONCHANGE, DIRTY_FRAMEBUF | DIRTY_TEXTURE_PARAMS | DIRTY_VIEWPORTSCISSOR_STATE | DIRTY_CULLRANGE },

	// Lighting base colors
	{ GE_CMD_AMBIENTCOLOR, FLAG_FLUSHBEFOREONCHANGE, DIRTY_AMBIENT },
	{ GE_CMD_AMBIENTALPHA, FLAG_FLUSHBEFOREONCHANGE, DIRTY_AMBIENT },
	{ GE_CMD_MATERIALDIFFUSE, FLAG_FLUSHBEFOREONCHANGE, DIRTY_MATDIFFUSE },
	{ GE_CMD_MATERIALEMISSIVE, FLAG_FLUSHBEFOREONCHANGE, DIRTY_MATEMISSIVE },
	{ GE_CMD_MATERIALAMBIENT, FLAG_FLUSHBEFOREONCHANGE, DIRTY_MATAMBIENTALPHA },
	{ GE_CMD_MATERIALALPHA, FLAG_FLUSHBEFOREONCHANGE, DIRTY_MATAMBIENTALPHA },
	{ GE_CMD_MATERIALSPECULAR, FLAG_FLUSHBEFOREONCHANGE, DIRTY_MATSPECULAR },
	{ GE_CMD_MATERIALSPECULARCOEF, FLAG_FLUSHBEFOREONCHANGE, DIRTY_MATSPECULAR },

	// Light parameters
	{ GE_CMD_LX0, FLAG_FLUSHBEFOREONCHANGE, DIRTY_LIGHT0 },
	{ GE_CMD_LY0, FLAG_FLUSHBEFOREONCHANGE, DIRTY_LIGHT0 },
	{ GE_CMD_LZ0, FLAG_FLUSHBEFOREONCHANGE, DIRTY_LIGHT0 },
	{ GE_CMD_LX1, FLAG_FLUSHBEFOREONCHANGE, DIRTY_LIGHT1 },
	{ GE_CMD_LY1, FLAG_FLUSHBEFOREONCHANGE, DIRTY_LIGHT1 },
	{ GE_CMD_LZ1, FLAG_FLUSHBEFOREONCHANGE, DIRTY_LIGHT1 },
	{ GE_CMD_LX2, FLAG_FLUSHBEFOREONCHANGE, DIRTY_LIGHT2 },
	{ GE_CMD_LY2, FLAG_FLUSHBEFOREONCHANGE, DIRTY_LIGHT2 },
	{ GE_CMD_LZ2, FLAG_FLUSHBEFOREONCHANGE, DIRTY_LIGHT2 },
	{ GE_CMD_LX3, FLAG_FLUSHBEFOREONCHANGE, DIRTY_LIGHT3 },
	{ GE_CMD_LY3, FLAG_FLUSHBEFOREONCHANGE, DIRTY_LIGHT3 },
	{ GE_CMD_LZ3, FLAG_FLUSHBEFOREONCHANGE, DIRTY_LIGHT3 },

	{ GE_CMD_LDX0, FLAG_FLUSHBEFOREONCHANGE, DIRTY_LIGHT0 },
	{ GE_CMD_LDY0, FLAG_FLUSHBEFOREONCHANGE, DIRTY_LIGHT0 },
	{ GE_CMD_LDZ0, FLAG_FLUSHBEFOREONCHANGE, DIRTY_LIGHT0 },
	{ GE_CMD_LDX1, FLAG_FLUSHBEFOREONCHANGE, DIRTY_LIGHT1 },
	{ GE_CMD_LDY1, FLAG_FLUSHBEFOREONCHANGE, DIRTY_LIGHT1 },
	{ GE_CMD_LDZ1, FLAG_FLUSHBEFOREONCHANGE, DIRTY_LIGHT1 },
	{ GE_CMD_LDX2, FLAG_FLUSHBEFOREONCHANGE, DIRTY_LIGHT2 },
	{ GE_CMD_LDY2, FLAG_FLUSHBEFOREONCHANGE, DIRTY_LIGHT2 },
	{ GE_CMD_LDZ2, FLAG_FLUSHBEFOREONCHANGE, DIRTY_LIGHT2 },
	{ GE_CMD_LDX3, FLAG_FLUSHBEFOREONCHANGE, DIRTY_LIGHT3 },
	{ GE_CMD_LDY3, FLAG_FLUSHBEFOREONCHANGE, DIRTY_LIGHT3 },
	{ GE_CMD_LDZ3, FLAG_FLUSHBEFOREONCHANGE, DIRTY_LIGHT3 },

	{ GE_CMD_LKA0, FLAG_FLUSHBEFOREONCHANGE, DIRTY_LIGHT0 },
	{ GE_CMD_LKB0, FLAG_FLUSHBEFOREONCHANGE, DIRTY_LIGHT0 },
	{ GE_CMD_LKC0, FLAG_FLUSHBEFOREONCHANGE, DIRTY_LIGHT0 },
	{ GE_CMD_LKA1, FLAG_FLUSHBEFOREONCHANGE, DIRTY_LIGHT1 },
	{ GE_CMD_LKB1, FLAG_FLUSHBEFOREONCHANGE, DIRTY_LIGHT1 },
	{ GE_CMD_LKC1, FLAG_FLUSHBEFOREONCHANGE, DIRTY_LIGHT1 },
	{ GE_CMD_LKA2, FLAG_FLUSHBEFOREONCHANGE, DIRTY_LIGHT2 },
	{ GE_CMD_LKB2, FLAG_FLUSHBEFOREONCHANGE, DIRTY_LIGHT2 },
	{ GE_CMD_LKC2, FLAG_FLUSHBEFOREONCHANGE, DIRTY_LIGHT2 },
	{ GE_CMD_LKA3, FLAG_FLUSHBEFOREONCHANGE, DIRTY_LIGHT3 },
	{ GE_CMD_LKB3, FLAG_FLUSHBEFOREONCHANGE, DIRTY_LIGHT3 },
	{ GE_CMD_LKC3, FLAG_FLUSHBEFOREONCHANGE, DIRTY_LIGHT3 },

	{ GE_CMD_LKS0, FLAG_FLUSHBEFOREONCHANGE, DIRTY_LIGHT0 },
	{ GE_CMD_LKS1, FLAG_FLUSHBEFOREONCHANGE, DIRTY_LIGHT1 },
	{ GE_CMD_LKS2, FLAG_FLUSHBEFOREONCHANGE, DIRTY_LIGHT2 },
	{ GE_CMD_LKS3, FLAG_FLUSHBEFOREONCHANGE, DIRTY_LIGHT3 },

	{ GE_CMD_LKO0, FLAG_FLUSHBEFOREONCHANGE, DIRTY_LIGHT0 },
	{ GE_CMD_LKO1, FLAG_FLUSHBEFOREONCHANGE, DIRTY_LIGHT1 },
	{ GE_CMD_LKO2, FLAG_FLUSHBEFOREONCHANGE, DIRTY_LIGHT2 },
	{ GE_CMD_LKO3, FLAG_FLUSHBEFOREONCHANGE, DIRTY_LIGHT3 },

	{ GE_CMD_LAC0, FLAG_FLUSHBEFOREONCHANGE, DIRTY_LIGHT0 },
	{ GE_CMD_LDC0, FLAG_FLUSHBEFOREONCHANGE, DIRTY_LIGHT0 },
	{ GE_CMD_LSC0, FLAG_FLUSHBEFOREONCHANGE, DIRTY_LIGHT0 },
	{ GE_CMD_LAC1, FLAG_FLUSHBEFOREONCHANGE, DIRTY_LIGHT1 },
	{ GE_CMD_LDC1, FLAG_FLUSHBEFOREONCHANGE, DIRTY_LIGHT1 },
	{ GE_CMD_LSC1, FLAG_FLUSHBEFOREONCHANGE, DIRTY_LIGHT1 },
	{ GE_CMD_LAC2, FLAG_FLUSHBEFOREONCHANGE, DIRTY_LIGHT2 },
	{ GE_CMD_LDC2, FLAG_FLUSHBEFOREONCHANGE, DIRTY_LIGHT2 },
	{ GE_CMD_LSC2, FLAG_FLUSHBEFOREONCHANGE, DIRTY_LIGHT2 },
	{ GE_CMD_LAC3, FLAG_FLUSHBEFOREONCHANGE, DIRTY_LIGHT3 },
	{ GE_CMD_LDC3, FLAG_FLUSHBEFOREONCHANGE, DIRTY_LIGHT3 },
	{ GE_CMD_LSC3, FLAG_FLUSHBEFOREONCHANGE, DIRTY_LIGHT3 },

	// Ignored commands
	{ GE_CMD_TEXFLUSH, 0 },
	{ GE_CMD_TEXLODSLOPE, 0 },
	{ GE_CMD_TEXSYNC, 0 },

	// These are just nop or part of other later commands.
	{ GE_CMD_NOP, 0 },
	{ GE_CMD_BASE, 0 },
	{ GE_CMD_TRANSFERSRC, 0 },
	{ GE_CMD_TRANSFERSRCW, 0 },
	{ GE_CMD_TRANSFERDST, 0 },
	{ GE_CMD_TRANSFERDSTW, 0 },
	{ GE_CMD_TRANSFERSRCPOS, 0 },
	{ GE_CMD_TRANSFERDSTPOS, 0 },
	{ GE_CMD_TRANSFERSIZE, 0 },
	{ GE_CMD_TRANSFERSTART, FLAG_FLUSHBEFORE | FLAG_EXECUTE | FLAG_READS_PC, 0, &GPUCommon::Execute_BlockTransferStart },

	// We don't use the dither table.
	{ GE_CMD_DITH0 },
	{ GE_CMD_DITH1 },
	{ GE_CMD_DITH2 },
	{ GE_CMD_DITH3 },

	// These handle their own flushing.
	{ GE_CMD_WORLDMATRIXNUMBER, FLAG_EXECUTE | FLAG_READS_PC | FLAG_WRITES_PC, 0, &GPUCommon::Execute_WorldMtxNum },
	{ GE_CMD_WORLDMATRIXDATA,   FLAG_EXECUTE, 0, &GPUCommon::Execute_WorldMtxData },
	{ GE_CMD_VIEWMATRIXNUMBER,  FLAG_EXECUTE | FLAG_READS_PC | FLAG_WRITES_PC, 0, &GPUCommon::Execute_ViewMtxNum },
	{ GE_CMD_VIEWMATRIXDATA,    FLAG_EXECUTE, 0, &GPUCommon::Execute_ViewMtxData },
	{ GE_CMD_PROJMATRIXNUMBER,  FLAG_EXECUTE | FLAG_READS_PC | FLAG_WRITES_PC, 0, &GPUCommon::Execute_ProjMtxNum },
	{ GE_CMD_PROJMATRIXDATA,    FLAG_EXECUTE, 0, &GPUCommon::Execute_ProjMtxData },
	{ GE_CMD_TGENMATRIXNUMBER,  FLAG_EXECUTE | FLAG_READS_PC | FLAG_WRITES_PC, 0, &GPUCommon::Execute_TgenMtxNum },
	{ GE_CMD_TGENMATRIXDATA,    FLAG_EXECUTE, 0, &GPUCommon::Execute_TgenMtxData },
	{ GE_CMD_BONEMATRIXNUMBER,  FLAG_EXECUTE | FLAG_READS_PC | FLAG_WRITES_PC, 0, &GPUCommon::Execute_BoneMtxNum },
	{ GE_CMD_BONEMATRIXDATA,    FLAG_EXECUTE, 0, &GPUCommon::Execute_BoneMtxData },

	// Vertex Screen/Texture/Color
	{ GE_CMD_VSCX },
	{ GE_CMD_VSCY },
	{ GE_CMD_VSCZ },
	{ GE_CMD_VTCS },
	{ GE_CMD_VTCT },
	{ GE_CMD_VTCQ },
	{ GE_CMD_VCV },
	{ GE_CMD_VAP, FLAG_EXECUTE, 0, &GPUCommon::Execute_ImmVertexAlphaPrim },
	{ GE_CMD_VFC },
	{ GE_CMD_VSCV },

	// "Missing" commands (gaps in the sequence)
	{ GE_CMD_UNKNOWN_03, FLAG_EXECUTE, 0, &GPUCommon::Execute_Unknown },
	{ GE_CMD_UNKNOWN_0D, FLAG_EXECUTE, 0, &GPUCommon::Execute_Unknown },
	{ GE_CMD_UNKNOWN_11, FLAG_EXECUTE, 0, &GPUCommon::Execute_Unknown },
	{ GE_CMD_UNKNOWN_29, FLAG_EXECUTE, 0, &GPUCommon::Execute_Unknown },
	{ GE_CMD_UNKNOWN_34, FLAG_EXECUTE, 0, &GPUCommon::Execute_Unknown },
	{ GE_CMD_UNKNOWN_35, FLAG_EXECUTE, 0, &GPUCommon::Execute_Unknown },
	{ GE_CMD_UNKNOWN_39, FLAG_EXECUTE, 0, &GPUCommon::Execute_Unknown },
	{ GE_CMD_UNKNOWN_4E, FLAG_EXECUTE, 0, &GPUCommon::Execute_Unknown },
	{ GE_CMD_UNKNOWN_4F, FLAG_EXECUTE, 0, &GPUCommon::Execute_Unknown },
	{ GE_CMD_UNKNOWN_52, FLAG_EXECUTE, 0, &GPUCommon::Execute_Unknown },
	{ GE_CMD_UNKNOWN_59, FLAG_EXECUTE, 0, &GPUCommon::Execute_Unknown },
	{ GE_CMD_UNKNOWN_5A, FLAG_EXECUTE, 0, &GPUCommon::Execute_Unknown },
	{ GE_CMD_UNKNOWN_B6, FLAG_EXECUTE, 0, &GPUCommon::Execute_Unknown },
	{ GE_CMD_UNKNOWN_B7, FLAG_EXECUTE, 0, &GPUCommon::Execute_Unknown },
	{ GE_CMD_UNKNOWN_D1, FLAG_EXECUTE, 0, &GPUCommon::Execute_Unknown },
	{ GE_CMD_UNKNOWN_ED, FLAG_EXECUTE, 0, &GPUCommon::Execute_Unknown },
	{ GE_CMD_UNKNOWN_EF, FLAG_EXECUTE, 0, &GPUCommon::Execute_Unknown },
	{ GE_CMD_UNKNOWN_FA, FLAG_EXECUTE, 0, &GPUCommon::Execute_Unknown },
	{ GE_CMD_UNKNOWN_FB, FLAG_EXECUTE, 0, &GPUCommon::Execute_Unknown },
	{ GE_CMD_UNKNOWN_FC, FLAG_EXECUTE, 0, &GPUCommon::Execute_Unknown },
	{ GE_CMD_UNKNOWN_FD, FLAG_EXECUTE, 0, &GPUCommon::Execute_Unknown },
	{ GE_CMD_UNKNOWN_FE, FLAG_EXECUTE, 0, &GPUCommon::Execute_Unknown },
	// Appears to be debugging related or something?  Hit a lot in GoW.
	{ GE_CMD_NOP_FF, 0 },
};
size_t commonCommandTableSize = ARRAY_SIZE(commonCommandTable);

// TODO: Make class member?
GPUCommon::CommandInfo GPUCommon::cmdInfo_[256];

void GPUCommon::Flush() {
	drawEngineCommon_->DispatchFlush();
}

GPUCommon::GPUCommon(GraphicsContext *gfxCtx, Draw::DrawContext *draw) :
	dumpNextFrame_(false),
	dumpThisFrame_(false),
	framebufferManager_(nullptr),
	resized_(false),
	gfxCtx_(gfxCtx),
	draw_(draw)
{
	// This assert failed on GCC x86 32-bit (but not MSVC 32-bit!) before adding the
	// "padding" field at the end. This is important for save state compatibility.
	// The compiler was not rounding the struct size up to an 8 byte boundary, which
	// you'd expect due to the int64 field, but the Linux ABI apparently does not require that.
	static_assert(sizeof(DisplayList) == 456, "Bad DisplayList size");

	Reinitialize();
	SetupColorConv();
	gstate.Reset();
	gstate_c.Reset();
	gpuStats.Reset();

	memset(cmdInfo_, 0, sizeof(cmdInfo_));

	// Convert the command table to a faster format, and check for dupes.
	std::set<u8> dupeCheck;
	for (size_t i = 0; i < commonCommandTableSize; i++) {
		const u8 cmd = commonCommandTable[i].cmd;
		if (dupeCheck.find(cmd) != dupeCheck.end()) {
			ERROR_LOG(G3D, "Command table Dupe: %02x (%i)", (int)cmd, (int)cmd);
		} else {
			dupeCheck.insert(cmd);
		}
		cmdInfo_[cmd].flags |= (uint64_t)commonCommandTable[i].flags | (commonCommandTable[i].dirty << 8);
		cmdInfo_[cmd].func = commonCommandTable[i].func;
		if ((cmdInfo_[cmd].flags & (FLAG_EXECUTE | FLAG_EXECUTEONCHANGE)) && !cmdInfo_[cmd].func) {
			// Can't have FLAG_EXECUTE commands without a function pointer to execute.
			Crash();
		}
	}
	// Find commands missing from the table.
	for (int i = 0; i < 0xEF; i++) {
		if (dupeCheck.find((u8)i) == dupeCheck.end()) {
			ERROR_LOG(G3D, "Command missing from table: %02x (%i)", i, i);
		}
	}

	UpdateCmdInfo();
}

GPUCommon::~GPUCommon() {
}

void GPUCommon::UpdateCmdInfo() {
	if (g_Config.bSoftwareSkinning) {
		cmdInfo_[GE_CMD_VERTEXTYPE].flags &= ~FLAG_FLUSHBEFOREONCHANGE;
		cmdInfo_[GE_CMD_VERTEXTYPE].func = &GPUCommon::Execute_VertexTypeSkinning;
	} else {
		cmdInfo_[GE_CMD_VERTEXTYPE].flags |= FLAG_FLUSHBEFOREONCHANGE;
		cmdInfo_[GE_CMD_VERTEXTYPE].func = &GPUCommon::Execute_VertexType;
	}

	if (g_Config.bFastMemory) {
		cmdInfo_[GE_CMD_JUMP].func = &GPUCommon::Execute_JumpFast;
		cmdInfo_[GE_CMD_CALL].func = &GPUCommon::Execute_CallFast;
	} else {
		cmdInfo_[GE_CMD_JUMP].func = &GPUCommon::Execute_Jump;
		cmdInfo_[GE_CMD_CALL].func = &GPUCommon::Execute_Call;
	}
}

void GPUCommon::BeginHostFrame() {
	ReapplyGfxState();

	// TODO: Assume config may have changed - maybe move to resize.
	gstate_c.Dirty(DIRTY_ALL);
}

void GPUCommon::EndHostFrame() {

}

void GPUCommon::Reinitialize() {
	memset(dls, 0, sizeof(dls));
	for (int i = 0; i < DisplayListMaxCount; ++i) {
		dls[i].state = PSP_GE_DL_STATE_NONE;
		dls[i].waitTicks = 0;
	}

	nextListID = 0;
	currentList = nullptr;
	isbreak = false;
	drawCompleteTicks = 0;
	busyTicks = 0;
	timeSpentStepping_ = 0.0;
	interruptsEnabled_ = true;
}

int GPUCommon::EstimatePerVertexCost() {
	// TODO: This is transform cost, also account for rasterization cost somehow... although it probably
	// runs in parallel with transform.

	// Also, this is all pure guesswork. If we can find a way to do measurements, that would be great.

	// GTA wants a low value to run smooth, GoW wants a high value (otherwise it thinks things
	// went too fast and starts doing all the work over again).

	int cost = 20;
	if (gstate.isLightingEnabled()) {
		cost += 10;

		for (int i = 0; i < 4; i++) {
			if (gstate.isLightChanEnabled(i))
				cost += 7;
		}
	}

	if (gstate.getUVGenMode() != GE_TEXMAP_TEXTURE_COORDS) {
		cost += 20;
	}
	int morphCount = gstate.getNumMorphWeights();
	if (morphCount > 1) {
		cost += 5 * morphCount;
	}
	return cost;
}

void GPUCommon::PopDLQueue() {
	if(!dlQueue.empty()) {
		dlQueue.pop_front();
		if(!dlQueue.empty()) {
			bool running = currentList->state == PSP_GE_DL_STATE_RUNNING;
			currentList = &dls[dlQueue.front()];
			if (running)
				currentList->state = PSP_GE_DL_STATE_RUNNING;
		} else {
			currentList = nullptr;
		}
	}
}

bool GPUCommon::BusyDrawing() {
	u32 state = DrawSync(1);
	if (state == PSP_GE_LIST_DRAWING || state == PSP_GE_LIST_STALLING) {
		if (currentList && currentList->state != PSP_GE_DL_STATE_PAUSED) {
			return true;
		}
	}
	return false;
}

void GPUCommon::Resized() {
	resized_ = true;
}

void GPUCommon::DumpNextFrame() {
	dumpNextFrame_ = true;
}

u32 GPUCommon::DrawSync(int mode) {
	if (mode < 0 || mode > 1)
		return SCE_KERNEL_ERROR_INVALID_MODE;

	if (mode == 0) {
		if (!__KernelIsDispatchEnabled()) {
			return SCE_KERNEL_ERROR_CAN_NOT_WAIT;
		}
		if (__IsInInterrupt()) {
			return SCE_KERNEL_ERROR_ILLEGAL_CONTEXT;
		}

		if (drawCompleteTicks > CoreTiming::GetTicks()) {
			__GeWaitCurrentThread(GPU_SYNC_DRAW, 1, "GeDrawSync");
		} else {
			for (int i = 0; i < DisplayListMaxCount; ++i) {
				if (dls[i].state == PSP_GE_DL_STATE_COMPLETED) {
					dls[i].state = PSP_GE_DL_STATE_NONE;
				}
			}
		}
		return 0;
	}

	// If there's no current list, it must be complete.
	DisplayList *top = NULL;
	for (auto it = dlQueue.begin(), end = dlQueue.end(); it != end; ++it) {
		if (dls[*it].state != PSP_GE_DL_STATE_COMPLETED) {
			top = &dls[*it];
			break;
		}
	}
	if (!top || top->state == PSP_GE_DL_STATE_COMPLETED)
		return PSP_GE_LIST_COMPLETED;

	if (currentList->pc == currentList->stall)
		return PSP_GE_LIST_STALLING;

	return PSP_GE_LIST_DRAWING;
}

void GPUCommon::CheckDrawSync() {
	if (dlQueue.empty()) {
		for (int i = 0; i < DisplayListMaxCount; ++i)
			dls[i].state = PSP_GE_DL_STATE_NONE;
	}
}

int GPUCommon::ListSync(int listid, int mode) {
	if (listid < 0 || listid >= DisplayListMaxCount)
		return SCE_KERNEL_ERROR_INVALID_ID;

	if (mode < 0 || mode > 1)
		return SCE_KERNEL_ERROR_INVALID_MODE;

	DisplayList& dl = dls[listid];
	if (mode == 1) {
		switch (dl.state) {
		case PSP_GE_DL_STATE_QUEUED:
			if (dl.interrupted)
				return PSP_GE_LIST_PAUSED;
			return PSP_GE_LIST_QUEUED;

		case PSP_GE_DL_STATE_RUNNING:
			if (dl.pc == dl.stall)
				return PSP_GE_LIST_STALLING;
			return PSP_GE_LIST_DRAWING;

		case PSP_GE_DL_STATE_COMPLETED:
			return PSP_GE_LIST_COMPLETED;

		case PSP_GE_DL_STATE_PAUSED:
			return PSP_GE_LIST_PAUSED;

		default:
			return SCE_KERNEL_ERROR_INVALID_ID;
		}
	}

	if (!__KernelIsDispatchEnabled()) {
		return SCE_KERNEL_ERROR_CAN_NOT_WAIT;
	}
	if (__IsInInterrupt()) {
		return SCE_KERNEL_ERROR_ILLEGAL_CONTEXT;
	}

	if (dl.waitTicks > CoreTiming::GetTicks()) {
		__GeWaitCurrentThread(GPU_SYNC_LIST, listid, "GeListSync");
	}
	return PSP_GE_LIST_COMPLETED;
}

int GPUCommon::GetStack(int index, u32 stackPtr) {
	if (!currentList) {
		// Seems like it doesn't return an error code?
		return 0;
	}

	if (currentList->stackptr <= index) {
		return SCE_KERNEL_ERROR_INVALID_INDEX;
	}

	if (index >= 0) {
		auto stack = PSPPointer<u32>::Create(stackPtr);
		if (stack.IsValid()) {
			auto entry = currentList->stack[index];
			// Not really sure what most of these values are.
			stack[0] = 0;
			stack[1] = entry.pc + 4;
			stack[2] = entry.offsetAddr;
			stack[7] = entry.baseAddr;
		}
	}

	return currentList->stackptr;
}

u32 GPUCommon::EnqueueList(u32 listpc, u32 stall, int subIntrBase, PSPPointer<PspGeListArgs> args, bool head) {
	// TODO Check the stack values in missing arg and ajust the stack depth

	// Check alignment
	// TODO Check the context and stack alignement too
	if (((listpc | stall) & 3) != 0 || !Memory::IsValidAddress(listpc)) {
		ERROR_LOG_REPORT(G3D, "sceGeListEnqueue: invalid address %08x", listpc);
		return SCE_KERNEL_ERROR_INVALID_POINTER;
	}

	int id = -1;
	u64 currentTicks = CoreTiming::GetTicks();
	u32_le stackAddr = args.IsValid() ? args->stackAddr : 0;
	// Check compatibility
	if (sceKernelGetCompiledSdkVersion() > 0x01FFFFFF) {
		//numStacks = 0;
		//stack = NULL;
		for (int i = 0; i < DisplayListMaxCount; ++i) {
			if (dls[i].state != PSP_GE_DL_STATE_NONE && dls[i].state != PSP_GE_DL_STATE_COMPLETED) {
				// Logically, if the CPU has not interrupted yet, it hasn't seen the latest pc either.
				// Exit enqueues right after an END, which fails without ignoring pendingInterrupt lists.
				if (dls[i].pc == listpc && !dls[i].pendingInterrupt) {
					ERROR_LOG(G3D, "sceGeListEnqueue: can't enqueue, list address %08X already used", listpc);
					return 0x80000021;
				} else if (stackAddr != 0 && dls[i].stackAddr == stackAddr && !dls[i].pendingInterrupt) {
					ERROR_LOG(G3D, "sceGeListEnqueue: can't enqueue, stack address %08X already used", stackAddr);
					return 0x80000021;
				}
			}
		}
	}
	// TODO Check if list stack dls[i].stack already used then return 0x80000021 as above

	for (int i = 0; i < DisplayListMaxCount; ++i) {
		int possibleID = (i + nextListID) % DisplayListMaxCount;
		auto possibleList = dls[possibleID];
		if (possibleList.pendingInterrupt) {
			continue;
		}

		if (possibleList.state == PSP_GE_DL_STATE_NONE) {
			id = possibleID;
			break;
		}
		if (possibleList.state == PSP_GE_DL_STATE_COMPLETED && possibleList.waitTicks < currentTicks) {
			id = possibleID;
		}
	}
	if (id < 0) {
		ERROR_LOG_REPORT(G3D, "No DL ID available to enqueue");
		for (auto it = dlQueue.begin(); it != dlQueue.end(); ++it) {
			DisplayList &dl = dls[*it];
			DEBUG_LOG(G3D, "DisplayList %d status %d pc %08x stall %08x", *it, dl.state, dl.pc, dl.stall);
		}
		return SCE_KERNEL_ERROR_OUT_OF_MEMORY;
	}
	nextListID = id + 1;

	DisplayList &dl = dls[id];
	dl.id = id;
	dl.startpc = listpc & 0x0FFFFFFF;
	dl.pc = listpc & 0x0FFFFFFF;
	dl.stall = stall & 0x0FFFFFFF;
	dl.subIntrBase = std::max(subIntrBase, -1);
	dl.stackptr = 0;
	dl.signal = PSP_GE_SIGNAL_NONE;
	dl.interrupted = false;
	dl.waitTicks = (u64)-1;
	dl.interruptsEnabled = interruptsEnabled_;
	dl.started = false;
	dl.offsetAddr = 0;
	dl.bboxResult = false;
	dl.stackAddr = stackAddr;

	if (args.IsValid() && args->context.IsValid())
		dl.context = args->context;
	else
		dl.context = 0;

	if (head) {
		if (currentList) {
			if (currentList->state != PSP_GE_DL_STATE_PAUSED)
				return SCE_KERNEL_ERROR_INVALID_VALUE;
			currentList->state = PSP_GE_DL_STATE_QUEUED;
		}

		dl.state = PSP_GE_DL_STATE_PAUSED;

		currentList = &dl;
		dlQueue.push_front(id);
	} else if (currentList) {
		dl.state = PSP_GE_DL_STATE_QUEUED;
		dlQueue.push_back(id);
	} else {
		dl.state = PSP_GE_DL_STATE_RUNNING;
		currentList = &dl;
		dlQueue.push_front(id);

		drawCompleteTicks = (u64)-1;

		// TODO save context when starting the list if param is set
		ProcessDLQueue();
	}

	return id;
}

u32 GPUCommon::DequeueList(int listid) {
	if (listid < 0 || listid >= DisplayListMaxCount || dls[listid].state == PSP_GE_DL_STATE_NONE)
		return SCE_KERNEL_ERROR_INVALID_ID;

	auto &dl = dls[listid];
	if (dl.started)
		return SCE_KERNEL_ERROR_BUSY;

	dl.state = PSP_GE_DL_STATE_NONE;

	if (listid == dlQueue.front())
		PopDLQueue();
	else
		dlQueue.remove(listid);

	dl.waitTicks = 0;
	__GeTriggerWait(GPU_SYNC_LIST, listid);

	CheckDrawSync();

	return 0;
}

u32 GPUCommon::UpdateStall(int listid, u32 newstall) {
	if (listid < 0 || listid >= DisplayListMaxCount || dls[listid].state == PSP_GE_DL_STATE_NONE)
		return SCE_KERNEL_ERROR_INVALID_ID;
	auto &dl = dls[listid];
	if (dl.state == PSP_GE_DL_STATE_COMPLETED)
		return SCE_KERNEL_ERROR_ALREADY;

	dl.stall = newstall & 0x0FFFFFFF;

	if (dl.signal == PSP_GE_SIGNAL_HANDLER_PAUSE && PSP_CoreParameter().compat.flags().HackFixHangs)
		dl.signal = PSP_GE_SIGNAL_HANDLER_SUSPEND;
	
	ProcessDLQueue();

	return 0;
}

u32 GPUCommon::Continue() {
	if (!currentList)
		return 0;

	if (currentList->state == PSP_GE_DL_STATE_PAUSED)
	{
		if (!isbreak)
		{
			// TODO: Supposedly this returns SCE_KERNEL_ERROR_BUSY in some case, previously it had
			// currentList->signal == PSP_GE_SIGNAL_HANDLER_PAUSE, but it doesn't reproduce.

			currentList->state = PSP_GE_DL_STATE_RUNNING;
			currentList->signal = PSP_GE_SIGNAL_NONE;

			// TODO Restore context of DL is necessary
			// TODO Restore BASE

			// We have a list now, so it's not complete.
			drawCompleteTicks = (u64)-1;
		}
		else
			currentList->state = PSP_GE_DL_STATE_QUEUED;
	}
	else if (currentList->state == PSP_GE_DL_STATE_RUNNING)
	{
		if (sceKernelGetCompiledSdkVersion() >= 0x02000000)
			return 0x80000020;
		return -1;
	}
	else
	{
		if (sceKernelGetCompiledSdkVersion() >= 0x02000000)
			return 0x80000004;
		return -1;
	}

	ProcessDLQueue();
	return 0;
}

u32 GPUCommon::Break(int mode) {
	if (mode < 0 || mode > 1)
		return SCE_KERNEL_ERROR_INVALID_MODE;

	if (!currentList)
		return SCE_KERNEL_ERROR_ALREADY;

	if (mode == 1)
	{
		// Clear the queue
		dlQueue.clear();
		for (int i = 0; i < DisplayListMaxCount; ++i)
		{
			dls[i].state = PSP_GE_DL_STATE_NONE;
			dls[i].signal = PSP_GE_SIGNAL_NONE;
		}

		nextListID = 0;
		currentList = NULL;
		return 0;
	}

	if (currentList->state == PSP_GE_DL_STATE_NONE || currentList->state == PSP_GE_DL_STATE_COMPLETED)
	{
		if (sceKernelGetCompiledSdkVersion() >= 0x02000000)
			return 0x80000004;
		return -1;
	}

	if (currentList->state == PSP_GE_DL_STATE_PAUSED)
	{
		if (sceKernelGetCompiledSdkVersion() > 0x02000010)
		{
			if (currentList->signal == PSP_GE_SIGNAL_HANDLER_PAUSE)
			{
				ERROR_LOG_REPORT(G3D, "sceGeBreak: can't break signal-pausing list");
			}
			else
				return SCE_KERNEL_ERROR_ALREADY;
		}
		return SCE_KERNEL_ERROR_BUSY;
	}

	if (currentList->state == PSP_GE_DL_STATE_QUEUED)
	{
		currentList->state = PSP_GE_DL_STATE_PAUSED;
		return currentList->id;
	}

	// TODO Save BASE
	// TODO Adjust pc to be just before SIGNAL/END

	// TODO: Is this right?
	if (currentList->signal == PSP_GE_SIGNAL_SYNC)
		currentList->pc += 8;

	currentList->interrupted = true;
	currentList->state = PSP_GE_DL_STATE_PAUSED;
	currentList->signal = PSP_GE_SIGNAL_HANDLER_SUSPEND;
	isbreak = true;

	return currentList->id;
}

void GPUCommon::NotifySteppingEnter() {
	if (coreCollectDebugStats) {
		time_update();
		timeSteppingStarted_ = time_now_d();
	}
}
void GPUCommon::NotifySteppingExit() {
	if (coreCollectDebugStats) {
		if (timeSteppingStarted_ <= 0.0) {
			ERROR_LOG(G3D, "Mismatched stepping enter/exit.");
		}
		time_update();
		timeSpentStepping_ += time_now_d() - timeSteppingStarted_;
		timeSteppingStarted_ = 0.0;
	}
}

bool GPUCommon::InterpretList(DisplayList &list) {
	// Initialized to avoid a race condition with bShowDebugStats changing.
	double start = 0.0;
	if (coreCollectDebugStats) {
		time_update();
		start = time_now_d();
	}

	if (list.state == PSP_GE_DL_STATE_PAUSED)
		return false;
	currentList = &list;

	if (!list.started && list.context.IsValid()) {
		gstate.Save(list.context);
	}
	list.started = true;

	gstate_c.offsetAddr = list.offsetAddr;

	if (!Memory::IsValidAddress(list.pc)) {
		ERROR_LOG_REPORT(G3D, "DL PC = %08x WTF!!!!", list.pc);
		return true;
	}

	cycleLastPC = list.pc;
	cyclesExecuted += 60;
	downcount = list.stall == 0 ? 0x0FFFFFFF : (list.stall - list.pc) / 4;
	list.state = PSP_GE_DL_STATE_RUNNING;
	list.interrupted = false;

	gpuState = list.pc == list.stall ? GPUSTATE_STALL : GPUSTATE_RUNNING;

	debugRecording_ = GPURecord::IsActive();
	const bool useDebugger = GPUDebug::IsActive() || debugRecording_;
	const bool useFastRunLoop = !dumpThisFrame_ && !useDebugger;
	while (gpuState == GPUSTATE_RUNNING) {
		{
			if (list.pc == list.stall) {
				gpuState = GPUSTATE_STALL;
				if (PSP_CoreParameter().compat.flags().FlushAtStall) {
					Flush();
				}
				downcount = 0;
			}
		}

		if (useFastRunLoop) {
			FastRunLoop(list);
		} else {
			SlowRunLoop(list);
		}

		{
			downcount = list.stall == 0 ? 0x0FFFFFFF : (list.stall - list.pc) / 4;

			if (gpuState == GPUSTATE_STALL && list.stall != list.pc) {
				// Unstalled.
				gpuState = GPUSTATE_RUNNING;
			}
		}
	}

	FinishDeferred();

	// We haven't run the op at list.pc, so it shouldn't count.
	if (cycleLastPC != list.pc) {
		UpdatePC(list.pc - 4, list.pc);
	}

	list.offsetAddr = gstate_c.offsetAddr;

	if (coreCollectDebugStats) {
		time_update();
		double total = time_now_d() - start - timeSpentStepping_;
		hleSetSteppingTime(timeSpentStepping_);
		timeSpentStepping_ = 0.0;
		gpuStats.msProcessingDisplayLists += total;
	}
	return gpuState == GPUSTATE_DONE || gpuState == GPUSTATE_ERROR;
}

// Maybe should write this in ASM...
void GPUCommon::FastRunLoop(DisplayList &list) {
	PROFILE_THIS_SCOPE("gpuloop");
	const CommandInfo *cmdInfo = cmdInfo_;
	int dc = downcount;
	for (; dc > 0; --dc) {
		// We know that display list PCs have the upper nibble == 0 - no need to mask the pointer
		const u32 op = *(const u32 *)(Memory::base + list.pc);
		const u32 cmd = op >> 24;
		const CommandInfo &info = cmdInfo[cmd];
		const u32 diff = op ^ gstate.cmdmem[cmd];
		if (diff == 0) {
			if (info.flags & FLAG_EXECUTE) {
				downcount = dc;
				(this->*info.func)(op, diff);
				dc = downcount;
			}
		} else {
			uint64_t flags = info.flags;
			if (flags & FLAG_FLUSHBEFOREONCHANGE) {
				if (drawEngineCommon_->GetNumDrawCalls()) {
					drawEngineCommon_->DispatchFlush();
				}
			}
			gstate.cmdmem[cmd] = op;
			if (flags & (FLAG_EXECUTE | FLAG_EXECUTEONCHANGE)) {
				downcount = dc;
				(this->*info.func)(op, diff);
				dc = downcount;
			} else {
				uint64_t dirty = flags >> 8;
				if (dirty)
					gstate_c.Dirty(dirty);
			}
		}
		list.pc += 4;
	}
	downcount = 0;
}

void GPUCommon::BeginFrame() {
	immCount_ = 0;
	if (dumpNextFrame_) {
		NOTICE_LOG(G3D, "DUMPING THIS FRAME");
		dumpThisFrame_ = true;
		dumpNextFrame_ = false;
	} else if (dumpThisFrame_) {
		dumpThisFrame_ = false;
	}
	GPURecord::NotifyFrame();
}

void GPUCommon::SlowRunLoop(DisplayList &list)
{
	const bool dumpThisFrame = dumpThisFrame_;
	while (downcount > 0)
	{
		GPUDebug::NotifyCommand(list.pc);
		GPURecord::NotifyCommand(list.pc);
		u32 op = Memory::ReadUnchecked_U32(list.pc);
		u32 cmd = op >> 24;

		u32 diff = op ^ gstate.cmdmem[cmd];
		PreExecuteOp(op, diff);
		if (dumpThisFrame) {
			char temp[256];
			u32 prev;
			if (Memory::IsValidAddress(list.pc - 4)) {
				prev = Memory::ReadUnchecked_U32(list.pc - 4);
			} else {
				prev = 0;
			}
			GeDisassembleOp(list.pc, op, prev, temp, 256);
			NOTICE_LOG(G3D, "%08x: %s", op, temp);
		}
		gstate.cmdmem[cmd] = op;

		ExecuteOp(op, diff);

		list.pc += 4;
		--downcount;
	}
}

// The newPC parameter is used for jumps, we don't count cycles between.
void GPUCommon::UpdatePC(u32 currentPC, u32 newPC) {
	// Rough estimate, 2 CPU ticks (it's double the clock rate) per GPU instruction.
	u32 executed = (currentPC - cycleLastPC) / 4;
	cyclesExecuted += 2 * executed;
	cycleLastPC = newPC;

	if (coreCollectDebugStats) {
		gpuStats.otherGPUCycles += 2 * executed;
		gpuStats.gpuCommandsAtCallLevel[std::min(currentList->stackptr, 3)] += executed;
	}

	// Exit the runloop and recalculate things.  This happens a lot in some games.
	if (currentList)
		downcount = currentList->stall == 0 ? 0x0FFFFFFF : (currentList->stall - newPC) / 4;
	else
		downcount = 0;
}

void GPUCommon::ReapplyGfxState() {
	// The commands are embedded in the command memory so we can just reexecute the words. Convenient.
	// To be safe we pass 0xFFFFFFFF as the diff.

	for (int i = GE_CMD_VERTEXTYPE; i < GE_CMD_BONEMATRIXNUMBER; i++) {
		if (i != GE_CMD_ORIGIN && i != GE_CMD_OFFSETADDR) {
			ExecuteOp(gstate.cmdmem[i], 0xFFFFFFFF);
		}
	}

	// Can't write to bonematrixnumber here

	for (int i = GE_CMD_MORPHWEIGHT0; i <= GE_CMD_PATCHFACING; i++) {
		ExecuteOp(gstate.cmdmem[i], 0xFFFFFFFF);
	}

	// There are a few here in the middle that we shouldn't execute...

	for (int i = GE_CMD_VIEWPORTXSCALE; i < GE_CMD_TRANSFERSTART; i++) {
		ExecuteOp(gstate.cmdmem[i], 0xFFFFFFFF);
	}

	// Let's just skip the transfer size stuff, it's just values.
}

inline void GPUCommon::UpdateState(GPURunState state) {
	gpuState = state;
	if (state != GPUSTATE_RUNNING)
		downcount = 0;
}

int GPUCommon::GetNextListIndex() {
	auto iter = dlQueue.begin();
	if (iter != dlQueue.end()) {
		return *iter;
	} else {
		return -1;
	}
}

void GPUCommon::ProcessDLQueue() {
	startingTicks = CoreTiming::GetTicks();
	cyclesExecuted = 0;

	// Seems to be correct behaviour to process the list anyway?
	if (startingTicks < busyTicks) {
		DEBUG_LOG(G3D, "Can't execute a list yet, still busy for %lld ticks", busyTicks - startingTicks);
		//return;
	}

	for (int listIndex = GetNextListIndex(); listIndex != -1; listIndex = GetNextListIndex()) {
		DisplayList &l = dls[listIndex];
		DEBUG_LOG(G3D, "Starting DL execution at %08x - stall = %08x", l.pc, l.stall);
		if (!InterpretList(l)) {
			return;
		} else {
			// Some other list could've taken the spot while we dilly-dallied around.
			if (l.state != PSP_GE_DL_STATE_QUEUED) {
				// At the end, we can remove it from the queue and continue.
				dlQueue.erase(std::remove(dlQueue.begin(), dlQueue.end(), listIndex), dlQueue.end());
			}
		}
	}

	currentList = nullptr;

	drawCompleteTicks = startingTicks + cyclesExecuted;
	busyTicks = std::max(busyTicks, drawCompleteTicks);
	__GeTriggerSync(GPU_SYNC_DRAW, 1, drawCompleteTicks);
	// Since the event is in CoreTiming, we're in sync.  Just set 0 now.
}

void GPUCommon::PreExecuteOp(u32 op, u32 diff) {
	// Nothing to do
}

void GPUCommon::Execute_OffsetAddr(u32 op, u32 diff) {
	gstate_c.offsetAddr = op << 8;
}

void GPUCommon::Execute_Vaddr(u32 op, u32 diff) {
	gstate_c.vertexAddr = gstate_c.getRelativeAddress(op & 0x00FFFFFF);
}

void GPUCommon::Execute_Iaddr(u32 op, u32 diff) {
	gstate_c.indexAddr = gstate_c.getRelativeAddress(op & 0x00FFFFFF);
}

void GPUCommon::Execute_Origin(u32 op, u32 diff) {
	gstate_c.offsetAddr = currentList->pc;
}

void GPUCommon::Execute_Jump(u32 op, u32 diff) {
	const u32 target = gstate_c.getRelativeAddress(op & 0x00FFFFFC);
	if (!Memory::IsValidAddress(target)) {
		ERROR_LOG_REPORT(G3D, "JUMP to illegal address %08x - ignoring! data=%06x", target, op & 0x00FFFFFF);
		UpdateState(GPUSTATE_ERROR);
		return;
	}
	UpdatePC(currentList->pc, target - 4);
	currentList->pc = target - 4; // pc will be increased after we return, counteract that
}

void GPUCommon::Execute_JumpFast(u32 op, u32 diff) {
	const u32 target = gstate_c.getRelativeAddress(op & 0x00FFFFFC);
	UpdatePC(currentList->pc, target - 4);
	currentList->pc = target - 4; // pc will be increased after we return, counteract that
}

void GPUCommon::Execute_BJump(u32 op, u32 diff) {
	if (!currentList->bboxResult) {
		// bounding box jump.
		const u32 target = gstate_c.getRelativeAddress(op & 0x00FFFFFC);
		if (Memory::IsValidAddress(target)) {
			UpdatePC(currentList->pc, target - 4);
			currentList->pc = target - 4; // pc will be increased after we return, counteract that
		} else {
			ERROR_LOG_REPORT(G3D, "BJUMP to illegal address %08x - ignoring! data=%06x", target, op & 0x00FFFFFF);
			UpdateState(GPUSTATE_ERROR);
		}
	}
}

void GPUCommon::Execute_Call(u32 op, u32 diff) {
	PROFILE_THIS_SCOPE("gpu_call");

	const u32 target = gstate_c.getRelativeAddress(op & 0x00FFFFFC);
	if (!Memory::IsValidAddress(target)) {
		ERROR_LOG_REPORT(G3D, "CALL to illegal address %08x - ignoring! data=%06x", target, op & 0x00FFFFFF);
		UpdateState(GPUSTATE_ERROR);
		return;
	}
	DoExecuteCall(target);
}

void GPUCommon::Execute_CallFast(u32 op, u32 diff) {
	PROFILE_THIS_SCOPE("gpu_call");

	const u32 target = gstate_c.getRelativeAddress(op & 0x00FFFFFC);
	DoExecuteCall(target);
}

void GPUCommon::DoExecuteCall(u32 target) {
	// Saint Seiya needs correct support for relative calls.
	const u32 retval = currentList->pc + 4;

	// Bone matrix optimization - many games will CALL a bone matrix (!).
	// We don't optimize during recording - so the matrix data gets recorded.
	if (!debugRecording_ && (Memory::ReadUnchecked_U32(target) >> 24) == GE_CMD_BONEMATRIXDATA) {
		// Check for the end
		if ((Memory::ReadUnchecked_U32(target + 11 * 4) >> 24) == GE_CMD_BONEMATRIXDATA &&
				(Memory::ReadUnchecked_U32(target + 12 * 4) >> 24) == GE_CMD_RET) {
			// Yep, pretty sure this is a bone matrix call.  Double check stall first.
			if (target > currentList->stall || target + 12 * 4 < currentList->stall) {
				FastLoadBoneMatrix(target);
				return;
			}
		}
	}

	if (currentList->stackptr == ARRAY_SIZE(currentList->stack)) {
		ERROR_LOG_REPORT(G3D, "CALL: Stack full!");
	} else {
		auto &stackEntry = currentList->stack[currentList->stackptr++];
		stackEntry.pc = retval;
		stackEntry.offsetAddr = gstate_c.offsetAddr;
		// The base address is NOT saved/restored for a regular call.
		UpdatePC(currentList->pc, target - 4);
		currentList->pc = target - 4;	// pc will be increased after we return, counteract that
	}
}

void GPUCommon::Execute_Ret(u32 op, u32 diff) {
	if (currentList->stackptr == 0) {
		DEBUG_LOG_REPORT(G3D, "RET: Stack empty!");
	} else {
		auto &stackEntry = currentList->stack[--currentList->stackptr];
		gstate_c.offsetAddr = stackEntry.offsetAddr;
		// We always clear the top (uncached/etc.) bits
		const u32 target = stackEntry.pc & 0x0FFFFFFF;
		UpdatePC(currentList->pc, target - 4);
		currentList->pc = target - 4;
#ifdef _DEBUG
		if (!Memory::IsValidAddress(currentList->pc)) {
			ERROR_LOG_REPORT(G3D, "Invalid DL PC %08x on return", currentList->pc);
			UpdateState(GPUSTATE_ERROR);
		}
#endif
	}
}

void GPUCommon::Execute_End(u32 op, u32 diff) {
	Flush();

	const u32 prev = Memory::ReadUnchecked_U32(currentList->pc - 4);
	UpdatePC(currentList->pc, currentList->pc);
	// Count in a few extra cycles on END.
	cyclesExecuted += 60;

	switch (prev >> 24) {
	case GE_CMD_SIGNAL:
		{
			// TODO: see http://code.google.com/p/jpcsp/source/detail?r=2935#
			SignalBehavior behaviour = static_cast<SignalBehavior>((prev >> 16) & 0xFF);
			const int signal = prev & 0xFFFF;
			const int enddata = op & 0xFFFF;
			bool trigger = true;
			currentList->subIntrToken = signal;

			switch (behaviour) {
			case PSP_GE_SIGNAL_HANDLER_SUSPEND:
				// Suspend the list, and call the signal handler.  When it's done, resume.
				// Before sdkver 0x02000010, listsync should return paused.
				if (sceKernelGetCompiledSdkVersion() <= 0x02000010)
					currentList->state = PSP_GE_DL_STATE_PAUSED;
				currentList->signal = behaviour;
				DEBUG_LOG(G3D, "Signal with wait. signal/end: %04x %04x", signal, enddata);
				break;
			case PSP_GE_SIGNAL_HANDLER_CONTINUE:
				// Resume the list right away, then call the handler.
				currentList->signal = behaviour;
				DEBUG_LOG(G3D, "Signal without wait. signal/end: %04x %04x", signal, enddata);
				break;
			case PSP_GE_SIGNAL_HANDLER_PAUSE:
				// Pause the list instead of ending at the next FINISH.
				// Call the handler with the PAUSE signal value at that FINISH.
				// Technically, this ought to trigger an interrupt, but it won't do anything.
				// But right now, signal is always reset by interrupts, so that causes pause to not work.
				trigger = false;
				currentList->signal = behaviour;
				DEBUG_LOG(G3D, "Signal with Pause. signal/end: %04x %04x", signal, enddata);
				break;
			case PSP_GE_SIGNAL_SYNC:
				// Acts as a memory barrier, never calls any user code.
				// Technically, this ought to trigger an interrupt, but it won't do anything.
				// Triggering here can cause incorrect rescheduling, which breaks 3rd Birthday.
				// However, this is likely a bug in how GE signal interrupts are handled.
				trigger = false;
				currentList->signal = behaviour;
				DEBUG_LOG(G3D, "Signal with Sync. signal/end: %04x %04x", signal, enddata);
				break;
			case PSP_GE_SIGNAL_JUMP:
				{
					trigger = false;
					currentList->signal = behaviour;
					// pc will be increased after we return, counteract that.
					u32 target = (((signal << 16) | enddata) & 0xFFFFFFFC) - 4;
					if (!Memory::IsValidAddress(target)) {
						ERROR_LOG_REPORT(G3D, "Signal with Jump: bad address. signal/end: %04x %04x", signal, enddata);
						UpdateState(GPUSTATE_ERROR);
					} else {
						UpdatePC(currentList->pc, target);
						currentList->pc = target;
						DEBUG_LOG(G3D, "Signal with Jump. signal/end: %04x %04x", signal, enddata);
					}
				}
				break;
			case PSP_GE_SIGNAL_CALL:
				{
					trigger = false;
					currentList->signal = behaviour;
					// pc will be increased after we return, counteract that.
					u32 target = (((signal << 16) | enddata) & 0xFFFFFFFC) - 4;
					if (currentList->stackptr == ARRAY_SIZE(currentList->stack)) {
						ERROR_LOG_REPORT(G3D, "Signal with Call: stack full. signal/end: %04x %04x", signal, enddata);
					} else if (!Memory::IsValidAddress(target)) {
						ERROR_LOG_REPORT(G3D, "Signal with Call: bad address. signal/end: %04x %04x", signal, enddata);
						UpdateState(GPUSTATE_ERROR);
					} else {
						// TODO: This might save/restore other state...
						auto &stackEntry = currentList->stack[currentList->stackptr++];
						stackEntry.pc = currentList->pc;
						stackEntry.offsetAddr = gstate_c.offsetAddr;
						stackEntry.baseAddr = gstate.base;
						UpdatePC(currentList->pc, target);
						currentList->pc = target;
						DEBUG_LOG(G3D, "Signal with Call. signal/end: %04x %04x", signal, enddata);
					}
				}
				break;
			case PSP_GE_SIGNAL_RET:
				{
					trigger = false;
					currentList->signal = behaviour;
					if (currentList->stackptr == 0) {
						ERROR_LOG_REPORT(G3D, "Signal with Return: stack empty. signal/end: %04x %04x", signal, enddata);
					} else {
						// TODO: This might save/restore other state...
						auto &stackEntry = currentList->stack[--currentList->stackptr];
						gstate_c.offsetAddr = stackEntry.offsetAddr;
						gstate.base = stackEntry.baseAddr;
						UpdatePC(currentList->pc, stackEntry.pc);
						currentList->pc = stackEntry.pc;
						DEBUG_LOG(G3D, "Signal with Return. signal/end: %04x %04x", signal, enddata);
					}
				}
				break;
			default:
				ERROR_LOG_REPORT(G3D, "UNKNOWN Signal UNIMPLEMENTED %i ! signal/end: %04x %04x", behaviour, signal, enddata);
				break;
			}
			// TODO: Technically, jump/call/ret should generate an interrupt, but before the pc change maybe?
			if (currentList->interruptsEnabled && trigger) {
				if (__GeTriggerInterrupt(currentList->id, currentList->pc, startingTicks + cyclesExecuted)) {
					currentList->pendingInterrupt = true;
					UpdateState(GPUSTATE_INTERRUPT);
				}
			}
		}
		break;
	case GE_CMD_FINISH:
		switch (currentList->signal) {
		case PSP_GE_SIGNAL_HANDLER_PAUSE:
			currentList->state = PSP_GE_DL_STATE_PAUSED;
			if (currentList->interruptsEnabled) {
				if (__GeTriggerInterrupt(currentList->id, currentList->pc, startingTicks + cyclesExecuted)) {
					currentList->pendingInterrupt = true;
					UpdateState(GPUSTATE_INTERRUPT);
				}
			}
			break;

		case PSP_GE_SIGNAL_SYNC:
			currentList->signal = PSP_GE_SIGNAL_NONE;
			// TODO: Technically this should still cause an interrupt.  Probably for memory sync.
			break;

		default:
			currentList->subIntrToken = prev & 0xFFFF;
			UpdateState(GPUSTATE_DONE);
			if (currentList->interruptsEnabled && __GeTriggerInterrupt(currentList->id, currentList->pc, startingTicks + cyclesExecuted)) {
				currentList->pendingInterrupt = true;
			} else {
				currentList->state = PSP_GE_DL_STATE_COMPLETED;
				currentList->waitTicks = startingTicks + cyclesExecuted;
				busyTicks = std::max(busyTicks, currentList->waitTicks);
				__GeTriggerSync(GPU_SYNC_LIST, currentList->id, currentList->waitTicks);
				if (currentList->started && currentList->context.IsValid()) {
					gstate.Restore(currentList->context);
					ReapplyGfxState();
				}
			}
			break;
		}
		break;
	default:
		DEBUG_LOG(G3D,"Ah, not finished: %06x", prev & 0xFFFFFF);
		break;
	}
}

void GPUCommon::Execute_TexLevel(u32 op, u32 diff) {
	// TODO: If you change the rules here, don't forget to update the inner interpreter in Execute_Prim.
	if (diff == 0xFFFFFFFF)
		return;
	gstate.texlevel ^= diff;
	if (gstate.getTexLevelMode() != GE_TEXLEVEL_MODE_AUTO && (0x00FF0000 & gstate.texlevel) != 0) {
		Flush();
	}
	gstate.texlevel ^= diff;
	gstate_c.Dirty(DIRTY_TEXTURE_PARAMS | DIRTY_FRAGMENTSHADER_STATE);
}

void GPUCommon::Execute_TexSize0(u32 op, u32 diff) {
	// Render to texture may have overridden the width/height.
	// Don't reset it unless the size is different / the texture has changed.
	if (diff || gstate_c.IsDirty(DIRTY_TEXTURE_IMAGE | DIRTY_TEXTURE_PARAMS)) {
		gstate_c.curTextureWidth = gstate.getTextureWidth(0);
		gstate_c.curTextureHeight = gstate.getTextureHeight(0);
		gstate_c.Dirty(DIRTY_UVSCALEOFFSET);
		// We will need to reset the texture now.
		gstate_c.Dirty(DIRTY_TEXTURE_PARAMS);
		gstate_c.Dirty(DIRTY_TEXSIZE);
	}
}

void GPUCommon::Execute_VertexType(u32 op, u32 diff) {
	if (diff)
		gstate_c.Dirty(DIRTY_VERTEXSHADER_STATE);
	if (diff & (GE_VTYPE_TC_MASK | GE_VTYPE_THROUGH_MASK)) {
		gstate_c.Dirty(DIRTY_UVSCALEOFFSET);
		if (diff & GE_VTYPE_THROUGH_MASK)
			gstate_c.Dirty(DIRTY_RASTER_STATE | DIRTY_VIEWPORTSCISSOR_STATE | DIRTY_FRAGMENTSHADER_STATE | DIRTY_CULLRANGE);
	}
}

void GPUCommon::Execute_LoadClut(u32 op, u32 diff) {
	gstate_c.Dirty(DIRTY_TEXTURE_PARAMS);
	textureCache_->LoadClut(gstate.getClutAddress(), gstate.getClutLoadBytes());
}

void GPUCommon::Execute_VertexTypeSkinning(u32 op, u32 diff) {
	// Don't flush when weight count changes.
	if (diff & ~GE_VTYPE_WEIGHTCOUNT_MASK) {
		// Restore and flush
		gstate.vertType ^= diff;
		Flush();
		gstate.vertType ^= diff;
		if (diff & (GE_VTYPE_TC_MASK | GE_VTYPE_THROUGH_MASK))
			gstate_c.Dirty(DIRTY_UVSCALEOFFSET);
		// In this case, we may be doing weights and morphs.
		// Update any bone matrix uniforms so it uses them correctly.
		if ((op & GE_VTYPE_MORPHCOUNT_MASK) != 0) {
			gstate_c.Dirty(gstate_c.deferredVertTypeDirty);
			gstate_c.deferredVertTypeDirty = 0;
		}
		gstate_c.Dirty(DIRTY_VERTEXSHADER_STATE);
	}
	if (diff & GE_VTYPE_THROUGH_MASK)
		gstate_c.Dirty(DIRTY_RASTER_STATE | DIRTY_VIEWPORTSCISSOR_STATE | DIRTY_FRAGMENTSHADER_STATE | DIRTY_CULLRANGE);
}


void GPUCommon::Execute_Prim(u32 op, u32 diff) {
	// This drives all drawing. All other state we just buffer up, then we apply it only
	// when it's time to draw. As most PSP games set state redundantly ALL THE TIME, this is a huge optimization.

	PROFILE_THIS_SCOPE("execprim");

	u32 data = op & 0xFFFFFF;
	u32 count = data & 0xFFFF;
	if (count == 0)
		return;

	// Upper bits are ignored.
	GEPrimitiveType prim = static_cast<GEPrimitiveType>((data >> 16) & 7);
	SetDrawType(DRAW_PRIM, prim);

	// Discard AA lines as we can't do anything that makes sense with these anyway. The SW plugin might, though.
	if (gstate.isAntiAliasEnabled()) {
		// Discard AA lines in DOA
		if (prim == GE_PRIM_LINE_STRIP)
			return;
		// Discard AA lines in Summon Night 5
		if ((prim == GE_PRIM_LINES) && gstate.isSkinningEnabled())
			return;
	}

	// This also makes skipping drawing very effective.
	framebufferManager_->SetRenderFrameBuffer(gstate_c.IsDirty(DIRTY_FRAMEBUF), gstate_c.skipDrawReason);

	if (gstate_c.skipDrawReason & (SKIPDRAW_SKIPFRAME | SKIPDRAW_NON_DISPLAYED_FB)) {
		// Rough estimate, not sure what's correct.
		cyclesExecuted += EstimatePerVertexCost() * count;
		if (gstate.isModeClear()) {
			gpuStats.numClears++;
		}
		return;
	}

	if (!Memory::IsValidAddress(gstate_c.vertexAddr)) {
		ERROR_LOG_REPORT(G3D, "Bad vertex address %08x!", gstate_c.vertexAddr);
		return;
	}

	void *verts = Memory::GetPointerUnchecked(gstate_c.vertexAddr);
	void *inds = nullptr;
	u32 vertexType = gstate.vertType;
	if ((vertexType & GE_VTYPE_IDX_MASK) != GE_VTYPE_IDX_NONE) {
		u32 indexAddr = gstate_c.indexAddr;
		if (!Memory::IsValidAddress(indexAddr)) {
			ERROR_LOG_REPORT(G3D, "Bad index address %08x!", indexAddr);
			return;
		}
		inds = Memory::GetPointerUnchecked(indexAddr);
	}

#ifndef MOBILE_DEVICE
	if (prim > GE_PRIM_RECTANGLES) {
		ERROR_LOG_REPORT_ONCE(reportPrim, G3D, "Unexpected prim type: %d", prim);
	}
#endif

	if (gstate_c.dirty & DIRTY_VERTEXSHADER_STATE) {
		vertexCost_ = EstimatePerVertexCost();
	}

	int bytesRead = 0;
	UpdateUVScaleOffset();

	// cull mode
	int cullMode = gstate.getCullMode();

	uint32_t vertTypeID = GetVertTypeID(vertexType, gstate.getUVGenMode());
	drawEngineCommon_->SubmitPrim(verts, inds, prim, count, vertTypeID, cullMode, &bytesRead);
	// After drawing, we advance the vertexAddr (when non indexed) or indexAddr (when indexed).
	// Some games rely on this, they don't bother reloading VADDR and IADDR.
	// The VADDR/IADDR registers are NOT updated.
	AdvanceVerts(vertexType, count, bytesRead);
	int totalVertCount = count;

	// PRIMs are often followed by more PRIMs. Save some work and submit them immediately.
	const u32 *src = (const u32 *)Memory::GetPointerUnchecked(currentList->pc + 4);
	const u32 *stall = currentList->stall ? (const u32 *)Memory::GetPointerUnchecked(currentList->stall) : 0;
	int cmdCount = 0;

	// Optimized submission of sequences of PRIM. Allows us to avoid going through all the mess
	// above for each one. This can be expanded to support additional games that intersperse
	// PRIM commands with other commands. A special case that might be interesting is that game
	// that changes culling mode between each prim, we could just change the triangle winding
	// right here to still be able to join draw calls.

	uint32_t vtypeCheckMask = ~GE_VTYPE_WEIGHTCOUNT_MASK;
	if (!g_Config.bSoftwareSkinning)
		vtypeCheckMask = 0xFFFFFFFF;

	if (debugRecording_ || GPUDebug::IsActive())
		goto bail;

	while (src != stall) {
		uint32_t data = *src;
		switch (data >> 24) {
		case GE_CMD_PRIM:
		{
			u32 count = data & 0xFFFF;
			if (count == 0) {
				// Ignore.
				break;
			}

			GEPrimitiveType newPrim = static_cast<GEPrimitiveType>((data >> 16) & 7);
			SetDrawType(DRAW_PRIM, newPrim);
			// TODO: more efficient updating of verts/inds
			verts = Memory::GetPointerUnchecked(gstate_c.vertexAddr);
			inds = nullptr;
			if ((vertexType & GE_VTYPE_IDX_MASK) != GE_VTYPE_IDX_NONE) {
				inds = Memory::GetPointerUnchecked(gstate_c.indexAddr);
			}

			drawEngineCommon_->SubmitPrim(verts, inds, newPrim, count, vertTypeID, cullMode, &bytesRead);
			AdvanceVerts(vertexType, count, bytesRead);
			totalVertCount += count;
			break;
		}
		case GE_CMD_VERTEXTYPE:
		{
			uint32_t diff = data ^ vertexType;
			// don't mask upper bits, vertexType is unmasked
			if (diff & vtypeCheckMask) {
				goto bail;
			} else {
				vertexType = data;
				vertTypeID = GetVertTypeID(vertexType, gstate.getUVGenMode());
			}
			break;
		}
		case GE_CMD_VADDR:
			gstate.cmdmem[data >> 24] = data;
			gstate_c.vertexAddr = gstate_c.getRelativeAddress(data & 0x00FFFFFF);
			break;
		case GE_CMD_IADDR:
			gstate.cmdmem[data >> 24] = data;
			gstate_c.indexAddr = gstate_c.getRelativeAddress(data & 0x00FFFFFF);
			break;
		case GE_CMD_OFFSETADDR:
			gstate.cmdmem[GE_CMD_OFFSETADDR] = data;
			gstate_c.offsetAddr = data << 8;
			break;
		case GE_CMD_BASE:
			gstate.cmdmem[GE_CMD_BASE] = data;
			break;
		case GE_CMD_CULLFACEENABLE:
			// Earth Defence Force 2
			if (gstate.cmdmem[GE_CMD_CULLFACEENABLE] != data) {
				goto bail;
			}
			break;
		case GE_CMD_CULL:
			// flip face by indices for triangles
			cullMode = data & 1;
			break;
		case GE_CMD_TEXFLUSH:
		case GE_CMD_NOP:
		case GE_CMD_NOP_FF:
			gstate.cmdmem[data >> 24] = data;
			break;
		case GE_CMD_BONEMATRIXNUMBER:
			gstate.cmdmem[GE_CMD_BONEMATRIXNUMBER] = data;
			break;
		case GE_CMD_TEXSCALEU:
			gstate.cmdmem[GE_CMD_TEXSCALEU] = data;
			gstate_c.uv.uScale = getFloat24(data);
			break;
		case GE_CMD_TEXSCALEV:
			gstate.cmdmem[GE_CMD_TEXSCALEV] = data;
			gstate_c.uv.vScale = getFloat24(data);
			break;
		case GE_CMD_TEXOFFSETU:
			gstate.cmdmem[GE_CMD_TEXOFFSETU] = data;
			gstate_c.uv.uOff = getFloat24(data);
			break;
		case GE_CMD_TEXOFFSETV:
			gstate.cmdmem[GE_CMD_TEXOFFSETV] = data;
			gstate_c.uv.vOff = getFloat24(data);
			break;
		case GE_CMD_TEXLEVEL:
			// Same Gran Turismo hack from Execute_TexLevel
			if ((data & 3) != GE_TEXLEVEL_MODE_AUTO && (0x00FF0000 & data) != 0) {
				goto bail;
			}
			gstate.cmdmem[GE_CMD_TEXLEVEL] = data;
			break;
		case GE_CMD_CALL:
		{
			// A bone matrix probably. If not we bail.
			const u32 target = gstate_c.getRelativeAddress(data & 0x00FFFFFC);
			if ((Memory::ReadUnchecked_U32(target) >> 24) == GE_CMD_BONEMATRIXDATA &&
				(Memory::ReadUnchecked_U32(target + 11 * 4) >> 24) == GE_CMD_BONEMATRIXDATA &&
				(Memory::ReadUnchecked_U32(target + 12 * 4) >> 24) == GE_CMD_RET &&
				(target > currentList->stall || target + 12 * 4 < currentList->stall)) {
				FastLoadBoneMatrix(target);
			} else {
				goto bail;
			}
			break;
		}

		case GE_CMD_TEXBUFWIDTH0:
		case GE_CMD_TEXADDR0:
			if (data != gstate.cmdmem[data >> 24])
				goto bail;
			break;

		default:
			// All other commands might need a flush or something, stop this inner loop.
			goto bail;
		}
		cmdCount++;
		src++;
	}

bail:
	gstate.cmdmem[GE_CMD_VERTEXTYPE] = vertexType;
	// Skip over the commands we just read out manually.
	if (cmdCount > 0) {
		UpdatePC(currentList->pc, currentList->pc + cmdCount * 4);
		currentList->pc += cmdCount * 4;
		// flush back cull mode
		if (cullMode != gstate.getCullMode()) {
			// We rewrote everything to the old cull mode, so flush first.
			drawEngineCommon_->DispatchFlush();

			// Now update things for next time.
			gstate.cmdmem[GE_CMD_CULL] ^= 1;
			gstate_c.Dirty(DIRTY_RASTER_STATE);
		}
	}

	gpuStats.vertexGPUCycles += vertexCost_ * totalVertCount;
	cyclesExecuted += vertexCost_ * totalVertCount;
}

void GPUCommon::Execute_Bezier(u32 op, u32 diff) {
	// We don't dirty on normal changes anymore as we prescale, but it's needed for splines/bezier.
	gstate_c.Dirty(DIRTY_UVSCALEOFFSET);

	// This also make skipping drawing very effective.
	framebufferManager_->SetRenderFrameBuffer(gstate_c.IsDirty(DIRTY_FRAMEBUF), gstate_c.skipDrawReason);
	if (gstate_c.skipDrawReason & (SKIPDRAW_SKIPFRAME | SKIPDRAW_NON_DISPLAYED_FB)) {
		// TODO: Should this eat some cycles?  Probably yes.  Not sure if important.
		return;
	}

	if (!Memory::IsValidAddress(gstate_c.vertexAddr)) {
		ERROR_LOG_REPORT(G3D, "Bad vertex address %08x!", gstate_c.vertexAddr);
		return;
	}

	void *control_points = Memory::GetPointerUnchecked(gstate_c.vertexAddr);
	void *indices = NULL;
	if ((gstate.vertType & GE_VTYPE_IDX_MASK) != GE_VTYPE_IDX_NONE) {
		if (!Memory::IsValidAddress(gstate_c.indexAddr)) {
			ERROR_LOG_REPORT(G3D, "Bad index address %08x!", gstate_c.indexAddr);
			return;
		}
		indices = Memory::GetPointerUnchecked(gstate_c.indexAddr);
	}

	if (vertTypeIsSkinningEnabled(gstate.vertType)) {
		DEBUG_LOG_REPORT(G3D, "Unusual bezier/spline vtype: %08x, morph: %d, bones: %d", gstate.vertType, (gstate.vertType & GE_VTYPE_MORPHCOUNT_MASK) >> GE_VTYPE_MORPHCOUNT_SHIFT, vertTypeGetNumBoneWeights(gstate.vertType));
	}

	Spline::BezierSurface surface;
	surface.tess_u = gstate.getPatchDivisionU();
	surface.tess_v = gstate.getPatchDivisionV();
	surface.num_points_u = op & 0xFF;
	surface.num_points_v = (op >> 8) & 0xFF;
	surface.num_patches_u = (surface.num_points_u - 1) / 3;
	surface.num_patches_v = (surface.num_points_v - 1) / 3;
	surface.primType = gstate.getPatchPrimitiveType();
	surface.patchFacing = gstate.patchfacing & 1;

	SetDrawType(DRAW_BEZIER, PatchPrimToPrim(surface.primType));

	if (CanUseHardwareTessellation(surface.primType)) {
		gstate_c.Dirty(DIRTY_VERTEXSHADER_STATE);
		gstate_c.bezier = true;
<<<<<<< HEAD
		if (gstate_c.spline_num_points_u != bz_ucount) {
			gstate_c.Dirty(DIRTY_BEZIERSPLINE);
			gstate_c.spline_num_points_u = bz_ucount;
=======
		if (gstate_c.spline_num_points_u != surface.num_points_u) {
			gstate_c.Dirty(DIRTY_BEZIERSPLINE);
			gstate_c.spline_num_points_u = surface.num_points_u;
>>>>>>> cbf735e2
		}
	}

	int bytesRead = 0;
	UpdateUVScaleOffset();
	drawEngineCommon_->SubmitCurve(control_points, indices, surface, gstate.vertType, &bytesRead, "bezier");

	if (gstate_c.bezier)
		gstate_c.Dirty(DIRTY_VERTEXSHADER_STATE);
	gstate_c.bezier = false;

	// After drawing, we advance pointers - see SubmitPrim which does the same.
	int count = surface.num_points_u * surface.num_points_v;
	AdvanceVerts(gstate.vertType, count, bytesRead);
}

void GPUCommon::Execute_Spline(u32 op, u32 diff) {
	// We don't dirty on normal changes anymore as we prescale, but it's needed for splines/bezier.
	gstate_c.Dirty(DIRTY_UVSCALEOFFSET);

	// This also make skipping drawing very effective.
	framebufferManager_->SetRenderFrameBuffer(gstate_c.IsDirty(DIRTY_FRAMEBUF), gstate_c.skipDrawReason);
	if (gstate_c.skipDrawReason & (SKIPDRAW_SKIPFRAME | SKIPDRAW_NON_DISPLAYED_FB)) {
		// TODO: Should this eat some cycles?  Probably yes.  Not sure if important.
		return;
	}

	if (!Memory::IsValidAddress(gstate_c.vertexAddr)) {
		ERROR_LOG_REPORT(G3D, "Bad vertex address %08x!", gstate_c.vertexAddr);
		return;
	}

	void *control_points = Memory::GetPointerUnchecked(gstate_c.vertexAddr);
	void *indices = NULL;
	if ((gstate.vertType & GE_VTYPE_IDX_MASK) != GE_VTYPE_IDX_NONE) {
		if (!Memory::IsValidAddress(gstate_c.indexAddr)) {
			ERROR_LOG_REPORT(G3D, "Bad index address %08x!", gstate_c.indexAddr);
			return;
		}
		indices = Memory::GetPointerUnchecked(gstate_c.indexAddr);
	}

	if (vertTypeIsSkinningEnabled(gstate.vertType)) {
		DEBUG_LOG_REPORT(G3D, "Unusual bezier/spline vtype: %08x, morph: %d, bones: %d", gstate.vertType, (gstate.vertType & GE_VTYPE_MORPHCOUNT_MASK) >> GE_VTYPE_MORPHCOUNT_SHIFT, vertTypeGetNumBoneWeights(gstate.vertType));
	}

	Spline::SplineSurface surface;
	surface.tess_u = gstate.getPatchDivisionU();
	surface.tess_v = gstate.getPatchDivisionV();
	surface.type_u = (op >> 16) & 0x3;
	surface.type_v = (op >> 18) & 0x3;
	surface.num_points_u = op & 0xFF;
	surface.num_points_v = (op >> 8) & 0xFF;
	surface.num_patches_u = surface.num_points_u - 3;
	surface.num_patches_v = surface.num_points_v - 3;
	surface.primType = gstate.getPatchPrimitiveType();
	surface.patchFacing = gstate.patchfacing & 1;

	SetDrawType(DRAW_SPLINE, PatchPrimToPrim(surface.primType));

	if (CanUseHardwareTessellation(surface.primType)) {
		gstate_c.Dirty(DIRTY_VERTEXSHADER_STATE);
		gstate_c.spline = true;
<<<<<<< HEAD
		if (gstate_c.spline_num_points_u != sp_ucount) {
			gstate_c.Dirty(DIRTY_BEZIERSPLINE);
			gstate_c.spline_num_points_u = sp_ucount;
=======
		if (gstate_c.spline_num_points_u != surface.num_points_u) {
			gstate_c.Dirty(DIRTY_BEZIERSPLINE);
			gstate_c.spline_num_points_u = surface.num_points_u;
>>>>>>> cbf735e2
		}
	}

	int bytesRead = 0;
	UpdateUVScaleOffset();
	drawEngineCommon_->SubmitCurve(control_points, indices, surface, gstate.vertType, &bytesRead, "spline");

	if (gstate_c.spline)
		gstate_c.Dirty(DIRTY_VERTEXSHADER_STATE);
	gstate_c.spline = false;

	// After drawing, we advance pointers - see SubmitPrim which does the same.
	int count = surface.num_points_u * surface.num_points_v;
	AdvanceVerts(gstate.vertType, count, bytesRead);
}

void GPUCommon::Execute_BoundingBox(u32 op, u32 diff) {
	// Just resetting, nothing to check bounds for.
	const u32 count = op & 0xFFFFFF;
	if (count == 0) {
		currentList->bboxResult = false;
		return;
	}
	if (((count & 7) == 0) && count <= 64) {  // Sanity check
		void *control_points = Memory::GetPointer(gstate_c.vertexAddr);
		if (!control_points) {
			return;
		}

		if (gstate.vertType & GE_VTYPE_IDX_MASK) {
			ERROR_LOG_REPORT_ONCE(boundingbox, G3D, "Indexed bounding box data not supported.");
			// Data seems invalid. Let's assume the box test passed.
			currentList->bboxResult = true;
			return;
		}

		// Test if the bounding box is within the drawing region.
		int bytesRead;
		currentList->bboxResult = drawEngineCommon_->TestBoundingBox(control_points, count, gstate.vertType, &bytesRead);
		AdvanceVerts(gstate.vertType, count, bytesRead);
	} else {
		ERROR_LOG_REPORT_ONCE(boundingbox, G3D, "Bad bounding box data: %06x", count);
		// Data seems invalid. Let's assume the box test passed.
		currentList->bboxResult = true;
	}
}

void GPUCommon::Execute_BlockTransferStart(u32 op, u32 diff) {
	PROFILE_THIS_SCOPE("block");
	Flush();
	// and take appropriate action. This is a block transfer between RAM and VRAM, or vice versa.
	// Can we skip this on SkipDraw?
	DoBlockTransfer(gstate_c.skipDrawReason);
}

void GPUCommon::Execute_WorldMtxNum(u32 op, u32 diff) {
	// This is almost always followed by GE_CMD_WORLDMATRIXDATA.
	const u32_le *src = (const u32_le *)Memory::GetPointerUnchecked(currentList->pc + 4);
	u32 *dst = (u32 *)(gstate.worldMatrix + (op & 0xF));
	const int end = 12 - (op & 0xF);
	int i = 0;

	// We must record the individual data commands while debugRecording_.
	bool fastLoad = !debugRecording_;
	// Stalling in the middle of a matrix would be stupid, I doubt this check is necessary.
	if (currentList->pc < currentList->stall && currentList->pc + end * 4 >= currentList->stall) {
		fastLoad = false;
	}

	if (fastLoad) {
		while ((src[i] >> 24) == GE_CMD_WORLDMATRIXDATA) {
			const u32 newVal = src[i] << 8;
			if (dst[i] != newVal) {
				Flush();
				dst[i] = newVal;
				gstate_c.Dirty(DIRTY_WORLDMATRIX);
			}
			if (++i >= end) {
				break;
			}
		}
	}

	const int count = i;
	gstate.worldmtxnum = (GE_CMD_WORLDMATRIXNUMBER << 24) | ((op + count) & 0xF);

	// Skip over the loaded data, it's done now.
	UpdatePC(currentList->pc, currentList->pc + count * 4);
	currentList->pc += count * 4;
}

void GPUCommon::Execute_WorldMtxData(u32 op, u32 diff) {
	// Note: it's uncommon to get here now, see above.
	int num = gstate.worldmtxnum & 0xF;
	u32 newVal = op << 8;
	if (num < 12 && newVal != ((const u32 *)gstate.worldMatrix)[num]) {
		Flush();
		((u32 *)gstate.worldMatrix)[num] = newVal;
		gstate_c.Dirty(DIRTY_WORLDMATRIX);
	}
	num++;
	gstate.worldmtxnum = (GE_CMD_WORLDMATRIXNUMBER << 24) | (num & 0xF);
}

void GPUCommon::Execute_ViewMtxNum(u32 op, u32 diff) {
	// This is almost always followed by GE_CMD_VIEWMATRIXDATA.
	const u32_le *src = (const u32_le *)Memory::GetPointerUnchecked(currentList->pc + 4);
	u32 *dst = (u32 *)(gstate.viewMatrix + (op & 0xF));
	const int end = 12 - (op & 0xF);
	int i = 0;

	bool fastLoad = !debugRecording_;
	if (currentList->pc < currentList->stall && currentList->pc + end * 4 >= currentList->stall) {
		fastLoad = false;
	}

	if (fastLoad) {
		while ((src[i] >> 24) == GE_CMD_VIEWMATRIXDATA) {
			const u32 newVal = src[i] << 8;
			if (dst[i] != newVal) {
				Flush();
				dst[i] = newVal;
				gstate_c.Dirty(DIRTY_VIEWMATRIX);
			}
			if (++i >= end) {
				break;
			}
		}
	}

	const int count = i;
	gstate.viewmtxnum = (GE_CMD_VIEWMATRIXNUMBER << 24) | ((op + count) & 0xF);

	// Skip over the loaded data, it's done now.
	UpdatePC(currentList->pc, currentList->pc + count * 4);
	currentList->pc += count * 4;
}

void GPUCommon::Execute_ViewMtxData(u32 op, u32 diff) {
	// Note: it's uncommon to get here now, see above.
	int num = gstate.viewmtxnum & 0xF;
	u32 newVal = op << 8;
	if (num < 12 && newVal != ((const u32 *)gstate.viewMatrix)[num]) {
		Flush();
		((u32 *)gstate.viewMatrix)[num] = newVal;
		gstate_c.Dirty(DIRTY_VIEWMATRIX);
	}
	num++;
	gstate.viewmtxnum = (GE_CMD_VIEWMATRIXNUMBER << 24) | (num & 0xF);
}

void GPUCommon::Execute_ProjMtxNum(u32 op, u32 diff) {
	// This is almost always followed by GE_CMD_PROJMATRIXDATA.
	const u32_le *src = (const u32_le *)Memory::GetPointerUnchecked(currentList->pc + 4);
	u32 *dst = (u32 *)(gstate.projMatrix + (op & 0xF));
	const int end = 16 - (op & 0xF);
	int i = 0;

	bool fastLoad = !debugRecording_;
	if (currentList->pc < currentList->stall && currentList->pc + end * 4 >= currentList->stall) {
		fastLoad = false;
	}

	if (fastLoad) {
		while ((src[i] >> 24) == GE_CMD_PROJMATRIXDATA) {
			const u32 newVal = src[i] << 8;
			if (dst[i] != newVal) {
				Flush();
				dst[i] = newVal;
				gstate_c.Dirty(DIRTY_PROJMATRIX);
			}
			if (++i >= end) {
				break;
			}
		}
	}

	const int count = i;
	gstate.projmtxnum = (GE_CMD_PROJMATRIXNUMBER << 24) | ((op + count) & 0x1F);

	// Skip over the loaded data, it's done now.
	UpdatePC(currentList->pc, currentList->pc + count * 4);
	currentList->pc += count * 4;
}

void GPUCommon::Execute_ProjMtxData(u32 op, u32 diff) {
	// Note: it's uncommon to get here now, see above.
	int num = gstate.projmtxnum & 0x1F;    // NOTE: Changed from 0xF to catch overflows
	u32 newVal = op << 8;
	if (num < 0x10 && newVal != ((const u32 *)gstate.projMatrix)[num]) {
		Flush();
		((u32 *)gstate.projMatrix)[num] = newVal;
		gstate_c.Dirty(DIRTY_PROJMATRIX);
	}
	num++;
	if (num <= 16)
		gstate.projmtxnum = (GE_CMD_PROJMATRIXNUMBER << 24) | (num & 0xF);
}

void GPUCommon::Execute_TgenMtxNum(u32 op, u32 diff) {
	// This is almost always followed by GE_CMD_TGENMATRIXDATA.
	const u32_le *src = (const u32_le *)Memory::GetPointerUnchecked(currentList->pc + 4);
	u32 *dst = (u32 *)(gstate.tgenMatrix + (op & 0xF));
	const int end = 12 - (op & 0xF);
	int i = 0;

	bool fastLoad = !debugRecording_;
	if (currentList->pc < currentList->stall && currentList->pc + end * 4 >= currentList->stall) {
		fastLoad = false;
	}

	if (fastLoad) {
		while ((src[i] >> 24) == GE_CMD_TGENMATRIXDATA) {
			const u32 newVal = src[i] << 8;
			if (dst[i] != newVal) {
				Flush();
				dst[i] = newVal;
				gstate_c.Dirty(DIRTY_TEXMATRIX);
			}
			if (++i >= end) {
				break;
			}
		}
	}

	const int count = i;
	gstate.texmtxnum = (GE_CMD_TGENMATRIXNUMBER << 24) | ((op + count) & 0xF);

	// Skip over the loaded data, it's done now.
	UpdatePC(currentList->pc, currentList->pc + count * 4);
	currentList->pc += count * 4;
}

void GPUCommon::Execute_TgenMtxData(u32 op, u32 diff) {
	// Note: it's uncommon to get here now, see above.
	int num = gstate.texmtxnum & 0xF;
	u32 newVal = op << 8;
	if (num < 12 && newVal != ((const u32 *)gstate.tgenMatrix)[num]) {
		Flush();
		((u32 *)gstate.tgenMatrix)[num] = newVal;
		gstate_c.Dirty(DIRTY_TEXMATRIX | DIRTY_FRAGMENTSHADER_STATE);  // We check the matrix to see if we need projection
	}
	num++;
	gstate.texmtxnum = (GE_CMD_TGENMATRIXNUMBER << 24) | (num & 0xF);
}

void GPUCommon::Execute_BoneMtxNum(u32 op, u32 diff) {
	// This is almost always followed by GE_CMD_BONEMATRIXDATA.
	const u32_le *src = (const u32_le *)Memory::GetPointerUnchecked(currentList->pc + 4);
	u32 *dst = (u32 *)(gstate.boneMatrix + (op & 0x7F));
	const int end = 12 * 8 - (op & 0x7F);
	int i = 0;

	bool fastLoad = !debugRecording_ && end > 0;
	if (currentList->pc < currentList->stall && currentList->pc + end * 4 >= currentList->stall) {
		fastLoad = false;
	}

	if (fastLoad) {
		// If we can't use software skinning, we have to flush and dirty.
		if (!g_Config.bSoftwareSkinning) {
			while ((src[i] >> 24) == GE_CMD_BONEMATRIXDATA) {
				const u32 newVal = src[i] << 8;
				if (dst[i] != newVal) {
					Flush();
					dst[i] = newVal;
				}
				if (++i >= end) {
					break;
				}
			}

			const unsigned int numPlusCount = (op & 0x7F) + i;
			for (unsigned int num = op & 0x7F; num < numPlusCount; num += 12) {
				gstate_c.Dirty(DIRTY_BONEMATRIX0 << (num / 12));
			}
		} else {
			while ((src[i] >> 24) == GE_CMD_BONEMATRIXDATA) {
				dst[i] = src[i] << 8;
				if (++i >= end) {
					break;
				}
			}

			const unsigned int numPlusCount = (op & 0x7F) + i;
			for (unsigned int num = op & 0x7F; num < numPlusCount; num += 12) {
				gstate_c.deferredVertTypeDirty |= DIRTY_BONEMATRIX0 << (num / 12);
			}
		}
	}

	const int count = i;
	gstate.boneMatrixNumber = (GE_CMD_BONEMATRIXNUMBER << 24) | ((op + count) & 0x7F);

	// Skip over the loaded data, it's done now.
	UpdatePC(currentList->pc, currentList->pc + count * 4);
	currentList->pc += count * 4;
}

void GPUCommon::Execute_BoneMtxData(u32 op, u32 diff) {
	// Note: it's uncommon to get here now, see above.
	int num = gstate.boneMatrixNumber & 0x7F;
	u32 newVal = op << 8;
	if (num < 96 && newVal != ((const u32 *)gstate.boneMatrix)[num]) {
		// Bone matrices should NOT flush when software skinning is enabled!
		if (!g_Config.bSoftwareSkinning) {
			Flush();
			gstate_c.Dirty(DIRTY_BONEMATRIX0 << (num / 12));
		} else {
			gstate_c.deferredVertTypeDirty |= DIRTY_BONEMATRIX0 << (num / 12);
		}
		((u32 *)gstate.boneMatrix)[num] = newVal;
	}
	num++;
	gstate.boneMatrixNumber = (GE_CMD_BONEMATRIXNUMBER << 24) | (num & 0x7F);
}

void GPUCommon::Execute_MorphWeight(u32 op, u32 diff) {
	gstate_c.morphWeights[(op >> 24) - GE_CMD_MORPHWEIGHT0] = getFloat24(op);
}

void GPUCommon::Execute_ImmVertexAlphaPrim(u32 op, u32 diff) {
	// Safety check.
	if (immCount_ >= MAX_IMMBUFFER_SIZE) {
		// Only print once for each overrun.
		if (immCount_ == MAX_IMMBUFFER_SIZE) {
			ERROR_LOG_REPORT_ONCE(exceed_imm_buffer, G3D, "Exceeded immediate draw buffer size. gstate.imm_ap=%06x , prim=%d", gstate.imm_ap & 0xFFFFFF, (int)immPrim_);
		}
		if (immCount_ < 0x7fffffff)  // Paranoia :)
			immCount_++;
		return;
	}

	uint32_t data = op & 0xFFFFFF;
	TransformedVertex &v = immBuffer_[immCount_++];

	// Formula deduced from ThrillVille's clear.
	int offsetX = gstate.getOffsetX16();
	int offsetY = gstate.getOffsetY16();
	v.x = ((gstate.imm_vscx & 0xFFFFFF) - offsetX) / 16.0f;
	v.y = ((gstate.imm_vscy & 0xFFFFFF) - offsetY) / 16.0f;
	v.z = gstate.imm_vscz & 0xFFFF;
	v.u = getFloat24(gstate.imm_vtcs);
	v.v = getFloat24(gstate.imm_vtct);
	v.w = getFloat24(gstate.imm_vtcq);
	v.color0_32 = (gstate.imm_cv & 0xFFFFFF) | (gstate.imm_ap << 24);
	v.fog = 0.0f; // we have no information about the scale here
	v.color1_32 = gstate.imm_scv & 0xFFFFFF;
	int prim = (op >> 8) & 0x7;
	if (prim != GE_PRIM_KEEP_PREVIOUS) {
		immPrim_ = (GEPrimitiveType)prim;
	} else if (prim == GE_PRIM_KEEP_PREVIOUS && immCount_ == 2) {
		// Instead of finding a proper point to flush, we just emit a full rectangle every time one
		// is finished.
		FlushImm();
		// Need to reset immCount_ here. If we do it in FlushImm it could get skipped by gstate_c.skipDrawReason.
		immCount_ = 0;
	} else {
		ERROR_LOG_REPORT_ONCE(imm_draw_prim, G3D, "Immediate draw: Unexpected primitive %d at count %d", prim, immCount_);
	}
}

void GPUCommon::FlushImm() {
	SetDrawType(DRAW_PRIM, immPrim_);
	framebufferManager_->SetRenderFrameBuffer(gstate_c.IsDirty(DIRTY_FRAMEBUF), gstate_c.skipDrawReason);
	if (gstate_c.skipDrawReason & (SKIPDRAW_SKIPFRAME | SKIPDRAW_NON_DISPLAYED_FB)) {
		// No idea how many cycles to skip, heh.
		return;
	}
	UpdateUVScaleOffset();

	// Instead of plumbing through properly (we'd need to inject these pretransformed vertices in the middle
	// of SoftwareTransform(), which would take a lot of refactoring), we'll cheat and just turn these into
	// through vertices.
	// Since the only known use is Thrillville and it only uses it to clear, we just use color and pos.
	struct ImmVertex {
		uint32_t color;
		float xyz[3];
	};
	ImmVertex temp[MAX_IMMBUFFER_SIZE];
	for (int i = 0; i < immCount_; i++) {
		temp[i].color = immBuffer_[i].color0_32;
		temp[i].xyz[0] = immBuffer_[i].pos[0];
		temp[i].xyz[1] = immBuffer_[i].pos[1];
		temp[i].xyz[2] = immBuffer_[i].pos[2];
	}
	int vtype = GE_VTYPE_POS_FLOAT | GE_VTYPE_COL_8888 | GE_VTYPE_THROUGH;

	int bytesRead;
	uint32_t vertTypeID = GetVertTypeID(vtype, 0);
	drawEngineCommon_->DispatchSubmitPrim(temp, nullptr, immPrim_, immCount_, vertTypeID, gstate.getCullMode(), &bytesRead);
	drawEngineCommon_->DispatchFlush();
	// TOOD: In the future, make a special path for these.
	// drawEngineCommon_->DispatchSubmitImm(immBuffer_, immCount_);
}

void GPUCommon::ExecuteOp(u32 op, u32 diff) {
	const u32 cmd = op >> 24;

	// Handle control and drawing commands here directly. The others we delegate.
	switch (cmd) {
	case GE_CMD_NOP:
		break;

	case GE_CMD_OFFSETADDR:
		Execute_OffsetAddr(op, diff);
		break;

	case GE_CMD_ORIGIN:
		Execute_Origin(op, diff);
		break;

	case GE_CMD_JUMP:
		Execute_Jump(op, diff);
		break;

	case GE_CMD_BJUMP:
		Execute_BJump(op, diff);
		break;

	case GE_CMD_CALL:
		Execute_Call(op, diff);
		break;

	case GE_CMD_RET:
		Execute_Ret(op, diff);
		break;

	case GE_CMD_SIGNAL:
	case GE_CMD_FINISH:
		// Processed in GE_END.
		break;

	case GE_CMD_END:
		Execute_End(op, diff);
		break;

	default:
		DEBUG_LOG(G3D, "DL Unknown: %08x @ %08x", op, currentList == NULL ? 0 : currentList->pc);
		break;
	}
}

void GPUCommon::Execute_Unknown(u32 op, u32 diff) {
	if ((op & 0xFFFFFF) != 0)
		WARN_LOG_REPORT_ONCE(unknowncmd, G3D, "Unknown GE command : %08x ", op);
}

void GPUCommon::FastLoadBoneMatrix(u32 target) {
	const int num = gstate.boneMatrixNumber & 0x7F;
	const int mtxNum = num / 12;
	uint32_t uniformsToDirty = DIRTY_BONEMATRIX0 << mtxNum;
	if ((num - 12 * mtxNum) != 0) {
		uniformsToDirty |= DIRTY_BONEMATRIX0 << ((mtxNum + 1) & 7);
	}

	if (!g_Config.bSoftwareSkinning) {
		Flush();
		gstate_c.Dirty(uniformsToDirty);
	} else {
		gstate_c.deferredVertTypeDirty |= uniformsToDirty;
	}
	gstate.FastLoadBoneMatrix(target);
}

struct DisplayList_v1 {
	int id;
	u32 startpc;
	u32 pc;
	u32 stall;
	DisplayListState state;
	SignalBehavior signal;
	int subIntrBase;
	u16 subIntrToken;
	DisplayListStackEntry stack[32];
	int stackptr;
	bool interrupted;
	u64 waitTicks;
	bool interruptsEnabled;
	bool pendingInterrupt;
	bool started;
	size_t contextPtr;
	u32 offsetAddr;
	bool bboxResult;
};

struct DisplayList_v2 {
	int id;
	u32 startpc;
	u32 pc;
	u32 stall;
	DisplayListState state;
	SignalBehavior signal;
	int subIntrBase;
	u16 subIntrToken;
	DisplayListStackEntry stack[32];
	int stackptr;
	bool interrupted;
	u64 waitTicks;
	bool interruptsEnabled;
	bool pendingInterrupt;
	bool started;
	PSPPointer<u32_le> context;
	u32 offsetAddr;
	bool bboxResult;
};

void GPUCommon::DoState(PointerWrap &p) {
	auto s = p.Section("GPUCommon", 1, 4);
	if (!s)
		return;

	p.Do<int>(dlQueue);
	if (s >= 4) {
		p.DoArray(dls, ARRAY_SIZE(dls));
	} else if (s >= 3) {
		// This may have been saved with or without padding, depending on platform.
		// We need to upconvert it to our consistently-padded struct.
		static const size_t DisplayList_v3_size = 452;
		static const size_t DisplayList_v4_size = 456;
		static_assert(DisplayList_v4_size == sizeof(DisplayList), "Make sure to change here when updating DisplayList");

		p.DoVoid(&dls[0], DisplayList_v3_size);
		dls[0].padding = 0;

		const u8 *savedPtr = *p.GetPPtr();
		const u32 *savedPtr32 = (const u32 *)savedPtr;
		// Here's the trick: the first member (id) is always the same as the index.
		// The second member (startpc) is always an address, or 0, never 1.  So we can see the padding.
		const bool hasPadding = savedPtr32[1] == 1;
		if (hasPadding) {
			u32 padding;
			p.Do(padding);
		}

		for (size_t i = 1; i < ARRAY_SIZE(dls); ++i) {
			p.DoVoid(&dls[i], DisplayList_v3_size);
			dls[i].padding = 0;
			if (hasPadding) {
				u32 padding;
				p.Do(padding);
			}
		}
	} else if (s >= 2) {
		for (size_t i = 0; i < ARRAY_SIZE(dls); ++i) {
			DisplayList_v2 oldDL;
			p.Do(oldDL);
			// Copy over everything except the last, new member (stackAddr.)
			memcpy(&dls[i], &oldDL, sizeof(DisplayList_v2));
			dls[i].stackAddr = 0;
		}
	} else {
		// Can only be in read mode here.
		for (size_t i = 0; i < ARRAY_SIZE(dls); ++i) {
			DisplayList_v1 oldDL;
			p.Do(oldDL);
			// On 32-bit, they're the same, on 64-bit oldDL is bigger.
			memcpy(&dls[i], &oldDL, sizeof(DisplayList));
			// Fix the other fields.  Let's hope context wasn't important, it was a pointer.
			dls[i].context = 0;
			dls[i].offsetAddr = oldDL.offsetAddr;
			dls[i].bboxResult = oldDL.bboxResult;
			dls[i].stackAddr = 0;
		}
	}
	int currentID = 0;
	if (currentList != nullptr) {
		currentID = (int)(currentList - &dls[0]);
	}
	p.Do(currentID);
	if (currentID == 0) {
		currentList = nullptr;
	} else {
		currentList = &dls[currentID];
	}
	p.Do(interruptRunning);
	p.Do(gpuState);
	p.Do(isbreak);
	p.Do(drawCompleteTicks);
	p.Do(busyTicks);
}

void GPUCommon::InterruptStart(int listid) {
	interruptRunning = true;
}
void GPUCommon::InterruptEnd(int listid) {
	interruptRunning = false;
	isbreak = false;

	DisplayList &dl = dls[listid];
	dl.pendingInterrupt = false;
	// TODO: Unless the signal handler could change it?
	if (dl.state == PSP_GE_DL_STATE_COMPLETED || dl.state == PSP_GE_DL_STATE_NONE) {
		if (dl.started && dl.context.IsValid()) {
			gstate.Restore(dl.context);
			ReapplyGfxState();
		}
		dl.waitTicks = 0;
		__GeTriggerWait(GPU_SYNC_LIST, listid);
	}

	ProcessDLQueue();
}

// TODO: Maybe cleaner to keep this in GE and trigger the clear directly?
void GPUCommon::SyncEnd(GPUSyncType waitType, int listid, bool wokeThreads) {
	if (waitType == GPU_SYNC_DRAW && wokeThreads)
	{
		for (int i = 0; i < DisplayListMaxCount; ++i) {
			if (dls[i].state == PSP_GE_DL_STATE_COMPLETED) {
				dls[i].state = PSP_GE_DL_STATE_NONE;
			}
		}
	}
}

bool GPUCommon::GetCurrentDisplayList(DisplayList &list) {
	if (!currentList) {
		return false;
	}
	list = *currentList;
	return true;
}

std::vector<DisplayList> GPUCommon::ActiveDisplayLists() {
	std::vector<DisplayList> result;

	for (auto it = dlQueue.begin(), end = dlQueue.end(); it != end; ++it) {
		result.push_back(dls[*it]);
	}

	return result;
}

void GPUCommon::ResetListPC(int listID, u32 pc) {
	if (listID < 0 || listID >= DisplayListMaxCount) {
		_dbg_assert_msg_(G3D, false, "listID out of range: %d", listID);
		return;
	}

	dls[listID].pc = pc;
}

void GPUCommon::ResetListStall(int listID, u32 stall) {
	if (listID < 0 || listID >= DisplayListMaxCount) {
		_dbg_assert_msg_(G3D, false, "listID out of range: %d", listID);
		return;
	}

	dls[listID].stall = stall;
}

void GPUCommon::ResetListState(int listID, DisplayListState state) {
	if (listID < 0 || listID >= DisplayListMaxCount) {
		_dbg_assert_msg_(G3D, false, "listID out of range: %d", listID);
		return;
	}

	dls[listID].state = state;
}

GPUDebugOp GPUCommon::DissassembleOp(u32 pc, u32 op) {
	char buffer[1024];
	GeDisassembleOp(pc, op, Memory::Read_U32(pc - 4), buffer, sizeof(buffer));

	GPUDebugOp info;
	info.pc = pc;
	info.cmd = op >> 24;
	info.op = op;
	info.desc = buffer;
	return info;
}

std::vector<GPUDebugOp> GPUCommon::DissassembleOpRange(u32 startpc, u32 endpc) {
	char buffer[1024];
	std::vector<GPUDebugOp> result;
	GPUDebugOp info;

	// Don't trigger a pause.
	u32 prev = Memory::IsValidAddress(startpc - 4) ? Memory::Read_U32(startpc - 4) : 0;
	for (u32 pc = startpc; pc < endpc; pc += 4) {
		u32 op = Memory::IsValidAddress(pc) ? Memory::Read_U32(pc) : 0;
		GeDisassembleOp(pc, op, prev, buffer, sizeof(buffer));
		prev = op;

		info.pc = pc;
		info.cmd = op >> 24;
		info.op = op;
		info.desc = buffer;
		result.push_back(info);
	}
	return result;
}

u32 GPUCommon::GetRelativeAddress(u32 data) {
	return gstate_c.getRelativeAddress(data);
}

u32 GPUCommon::GetVertexAddress() {
	return gstate_c.vertexAddr;
}

u32 GPUCommon::GetIndexAddress() {
	return gstate_c.indexAddr;
}

GPUgstate GPUCommon::GetGState() {
	return gstate;
}

void GPUCommon::SetCmdValue(u32 op) {
	u32 cmd = op >> 24;
	u32 diff = op ^ gstate.cmdmem[cmd];

	PreExecuteOp(op, diff);
	gstate.cmdmem[cmd] = op;
	ExecuteOp(op, diff);
}

void GPUCommon::DoBlockTransfer(u32 skipDrawReason) {
	// TODO: This is used a lot to copy data around between render targets and textures,
	// and also to quickly load textures from RAM to VRAM. So we should do checks like the following:
	//  * Does dstBasePtr point to an existing texture? If so maybe reload it immediately.
	//
	//  * Does srcBasePtr point to a render target, and dstBasePtr to a texture? If so
	//    either copy between rt and texture or reassign the texture to point to the render target
	//
	// etc....

	u32 srcBasePtr = gstate.getTransferSrcAddress();
	u32 srcStride = gstate.getTransferSrcStride();

	u32 dstBasePtr = gstate.getTransferDstAddress();
	u32 dstStride = gstate.getTransferDstStride();

	int srcX = gstate.getTransferSrcX();
	int srcY = gstate.getTransferSrcY();

	int dstX = gstate.getTransferDstX();
	int dstY = gstate.getTransferDstY();

	int width = gstate.getTransferWidth();
	int height = gstate.getTransferHeight();

	int bpp = gstate.getTransferBpp();

	DEBUG_LOG(G3D, "Block transfer: %08x/%x -> %08x/%x, %ix%ix%i (%i,%i)->(%i,%i)", srcBasePtr, srcStride, dstBasePtr, dstStride, width, height, bpp, srcX, srcY, dstX, dstY);

	if (!Memory::IsValidAddress(srcBasePtr)) {
		ERROR_LOG_REPORT(G3D, "BlockTransfer: Bad source transfer address %08x!", srcBasePtr);
		return;
	}

	if (!Memory::IsValidAddress(dstBasePtr)) {
		ERROR_LOG_REPORT(G3D, "BlockTransfer: Bad destination transfer address %08x!", dstBasePtr);
		return;
	}

	// Check that the last address of both source and dest are valid addresses

	u32 srcLastAddr = srcBasePtr + ((srcY + height - 1) * srcStride + (srcX + width - 1)) * bpp;
	u32 dstLastAddr = dstBasePtr + ((dstY + height - 1) * dstStride + (dstX + width - 1)) * bpp;

	if (!Memory::IsValidAddress(srcLastAddr)) {
		ERROR_LOG_REPORT(G3D, "Bottom-right corner of source of block transfer is at an invalid address: %08x", srcLastAddr);
		return;
	}
	if (!Memory::IsValidAddress(dstLastAddr)) {
		ERROR_LOG_REPORT(G3D, "Bottom-right corner of destination of block transfer is at an invalid address: %08x", srcLastAddr);
		return;
	}

	// Tell the framebuffer manager to take action if possible. If it does the entire thing, let's just return.
	if (!framebufferManager_->NotifyBlockTransferBefore(dstBasePtr, dstStride, dstX, dstY, srcBasePtr, srcStride, srcX, srcY, width, height, bpp, skipDrawReason)) {
		// Do the copy! (Hm, if we detect a drawn video frame (see below) then we could maybe skip this?)
		// Can use GetPointerUnchecked because we checked the addresses above. We could also avoid them
		// entirely by walking a couple of pointers...
		if (srcStride == dstStride && (u32)width == srcStride) {
			// Common case in God of War, let's do it all in one chunk.
			u32 srcLineStartAddr = srcBasePtr + (srcY * srcStride + srcX) * bpp;
			u32 dstLineStartAddr = dstBasePtr + (dstY * dstStride + dstX) * bpp;
			const u8 *src = Memory::GetPointerUnchecked(srcLineStartAddr);
			u8 *dst = Memory::GetPointerUnchecked(dstLineStartAddr);
			memcpy(dst, src, width * height * bpp);
			GPURecord::NotifyMemcpy(dstLineStartAddr, srcLineStartAddr, width * height * bpp);
		} else {
			for (int y = 0; y < height; y++) {
				u32 srcLineStartAddr = srcBasePtr + ((y + srcY) * srcStride + srcX) * bpp;
				u32 dstLineStartAddr = dstBasePtr + ((y + dstY) * dstStride + dstX) * bpp;

				const u8 *src = Memory::GetPointerUnchecked(srcLineStartAddr);
				u8 *dst = Memory::GetPointerUnchecked(dstLineStartAddr);
				memcpy(dst, src, width * bpp);
				GPURecord::NotifyMemcpy(dstLineStartAddr, srcLineStartAddr, width * bpp);
			}
		}

		// Fixes Gran Turismo's funky text issue, since it overwrites the current texture.
		textureCache_->Invalidate(dstBasePtr + (dstY * dstStride + dstX) * bpp, height * dstStride * bpp, GPU_INVALIDATE_HINT);
		framebufferManager_->NotifyBlockTransferAfter(dstBasePtr, dstStride, dstX, dstY, srcBasePtr, srcStride, srcX, srcY, width, height, bpp, skipDrawReason);
	}

	CBreakPoints::ExecMemCheck(srcBasePtr + (srcY * srcStride + srcX) * bpp, false, height * srcStride * bpp, currentMIPS->pc);
	CBreakPoints::ExecMemCheck(dstBasePtr + (dstY * dstStride + dstX) * bpp, true, height * dstStride * bpp, currentMIPS->pc);

	// TODO: Correct timing appears to be 1.9, but erring a bit low since some of our other timing is inaccurate.
	cyclesExecuted += ((height * width * bpp) * 16) / 10;
}

bool GPUCommon::PerformMemoryCopy(u32 dest, u32 src, int size) {
	// Track stray copies of a framebuffer in RAM. MotoGP does this.
	if (framebufferManager_->MayIntersectFramebuffer(src) || framebufferManager_->MayIntersectFramebuffer(dest)) {
		if (!framebufferManager_->NotifyFramebufferCopy(src, dest, size, false, gstate_c.skipDrawReason)) {
			// We use a little hack for Download/Upload using a VRAM mirror.
			// Since they're identical we don't need to copy.
			if (!Memory::IsVRAMAddress(dest) || (dest ^ 0x00400000) != src) {
				Memory::Memcpy(dest, src, size);
			}
		}
		InvalidateCache(dest, size, GPU_INVALIDATE_HINT);
		return true;
	}

	InvalidateCache(dest, size, GPU_INVALIDATE_HINT);
	GPURecord::NotifyMemcpy(dest, src, size);
	return false;
}

bool GPUCommon::PerformMemorySet(u32 dest, u8 v, int size) {
	// This may indicate a memset, usually to 0, of a framebuffer.
	if (framebufferManager_->MayIntersectFramebuffer(dest)) {
		Memory::Memset(dest, v, size);
		if (!framebufferManager_->NotifyFramebufferCopy(dest, dest, size, true, gstate_c.skipDrawReason)) {
			InvalidateCache(dest, size, GPU_INVALIDATE_HINT);
		}
		return true;
	}

	// Or perhaps a texture, let's invalidate.
	InvalidateCache(dest, size, GPU_INVALIDATE_HINT);
	GPURecord::NotifyMemset(dest, v, size);
	return false;
}

bool GPUCommon::PerformMemoryDownload(u32 dest, int size) {
	// Cheat a bit to force a download of the framebuffer.
	// VRAM + 0x00400000 is simply a VRAM mirror.
	if (Memory::IsVRAMAddress(dest)) {
		return PerformMemoryCopy(dest ^ 0x00400000, dest, size);
	}
	return false;
}

bool GPUCommon::PerformMemoryUpload(u32 dest, int size) {
	// Cheat a bit to force an upload of the framebuffer.
	// VRAM + 0x00400000 is simply a VRAM mirror.
	if (Memory::IsVRAMAddress(dest)) {
		GPURecord::NotifyUpload(dest, size);
		return PerformMemoryCopy(dest, dest ^ 0x00400000, size);
	}
	return false;
}

void GPUCommon::InvalidateCache(u32 addr, int size, GPUInvalidationType type) {
	if (size > 0)
		textureCache_->Invalidate(addr, size, type);
	else
		textureCache_->InvalidateAll(type);

	if (type != GPU_INVALIDATE_ALL && framebufferManager_->MayIntersectFramebuffer(addr)) {
		// Vempire invalidates (with writeback) after drawing, but before blitting.
		if (type == GPU_INVALIDATE_SAFE) {
			framebufferManager_->UpdateFromMemory(addr, size, type == GPU_INVALIDATE_SAFE);
		}
	}
}

void GPUCommon::NotifyVideoUpload(u32 addr, int size, int width, int format) {
	if (Memory::IsVRAMAddress(addr)) {
		framebufferManager_->NotifyVideoUpload(addr, size, width, (GEBufferFormat)format);
	}
	textureCache_->NotifyVideoUpload(addr, size, width, (GEBufferFormat)format);
	InvalidateCache(addr, size, GPU_INVALIDATE_SAFE);
}

bool GPUCommon::PerformStencilUpload(u32 dest, int size) {
	if (framebufferManager_->MayIntersectFramebuffer(dest)) {
		framebufferManager_->NotifyStencilUpload(dest, size);
		return true;
	}
	return false;
}

bool GPUCommon::GetCurrentFramebuffer(GPUDebugBuffer &buffer, GPUDebugFramebufferType type, int maxRes) {
	u32 fb_address = type == GPU_DBG_FRAMEBUF_RENDER ? (gstate.getFrameBufRawAddress() | 0x04000000) : framebufferManager_->DisplayFramebufAddr();
	int fb_stride = type == GPU_DBG_FRAMEBUF_RENDER ? gstate.FrameBufStride() : framebufferManager_->DisplayFramebufStride();
	GEBufferFormat format = type == GPU_DBG_FRAMEBUF_RENDER ? gstate.FrameBufFormat() : framebufferManager_->DisplayFramebufFormat();
	return framebufferManager_->GetFramebuffer(fb_address, fb_stride, format, buffer, maxRes);
}

bool GPUCommon::GetCurrentDepthbuffer(GPUDebugBuffer &buffer) {
	u32 fb_address = gstate.getFrameBufRawAddress() | 0x04000000;
	int fb_stride = gstate.FrameBufStride();

	u32 z_address = gstate.getDepthBufRawAddress() | 0x04000000;
	int z_stride = gstate.DepthBufStride();

	return framebufferManager_->GetDepthbuffer(fb_address, fb_stride, z_address, z_stride, buffer);
}

bool GPUCommon::GetCurrentStencilbuffer(GPUDebugBuffer &buffer) {
	u32 fb_address = gstate.getFrameBufRawAddress() | 0x04000000;
	int fb_stride = gstate.FrameBufStride();

	return framebufferManager_->GetStencilbuffer(fb_address, fb_stride, buffer);
}

bool GPUCommon::GetOutputFramebuffer(GPUDebugBuffer &buffer) {
	// framebufferManager_ can be null here when taking screens in software rendering mode.
	// TODO: Actually grab the framebuffer anyway.
	return framebufferManager_ ? framebufferManager_->GetOutputFramebuffer(buffer) : false;
}

std::string GPUCommon::PrintReplacementInfo(u32 texAddr) {
	return textureCache_->GetTextureReplacementInfo(texAddr);
}

std::vector<FramebufferInfo> GPUCommon::GetFramebufferList() {
	return framebufferManager_->GetFramebufferList();
}

bool GPUCommon::GetCurrentSimpleVertices(int count, std::vector<GPUDebugVertex> &vertices, std::vector<u16> &indices) {
	return drawEngineCommon_->GetCurrentSimpleVertices(count, vertices, indices);
}

bool GPUCommon::GetCurrentClut(GPUDebugBuffer &buffer) {
	return textureCache_->GetCurrentClutBuffer(buffer);
}

bool GPUCommon::GetCurrentTexture(GPUDebugBuffer &buffer, int level) {
	if (!gstate.isTextureMapEnabled()) {
		return false;
	}
	return textureCache_->GetCurrentTextureDebug(buffer, level);
}

bool GPUCommon::DescribeCodePtr(const u8 *ptr, std::string &name) {
	if (drawEngineCommon_->IsCodePtrVertexDecoder(ptr)) {
		name = "VertexDecoderJit";
		return true;
	}
	return false;
}

bool GPUCommon::FramebufferDirty() {
	VirtualFramebuffer *vfb = framebufferManager_->GetDisplayVFB();
	if (vfb) {
		bool dirty = vfb->dirtyAfterDisplay;
		vfb->dirtyAfterDisplay = false;
		return dirty;
	}
	return true;
}

bool GPUCommon::FramebufferReallyDirty() {
	VirtualFramebuffer *vfb = framebufferManager_->GetDisplayVFB();
	if (vfb) {
		bool dirty = vfb->reallyDirtyAfterDisplay;
		vfb->reallyDirtyAfterDisplay = false;
		return dirty;
	}
	return true;
}<|MERGE_RESOLUTION|>--- conflicted
+++ resolved
@@ -1785,15 +1785,9 @@
 	if (CanUseHardwareTessellation(surface.primType)) {
 		gstate_c.Dirty(DIRTY_VERTEXSHADER_STATE);
 		gstate_c.bezier = true;
-<<<<<<< HEAD
-		if (gstate_c.spline_num_points_u != bz_ucount) {
-			gstate_c.Dirty(DIRTY_BEZIERSPLINE);
-			gstate_c.spline_num_points_u = bz_ucount;
-=======
 		if (gstate_c.spline_num_points_u != surface.num_points_u) {
 			gstate_c.Dirty(DIRTY_BEZIERSPLINE);
 			gstate_c.spline_num_points_u = surface.num_points_u;
->>>>>>> cbf735e2
 		}
 	}
 
@@ -1857,15 +1851,9 @@
 	if (CanUseHardwareTessellation(surface.primType)) {
 		gstate_c.Dirty(DIRTY_VERTEXSHADER_STATE);
 		gstate_c.spline = true;
-<<<<<<< HEAD
-		if (gstate_c.spline_num_points_u != sp_ucount) {
-			gstate_c.Dirty(DIRTY_BEZIERSPLINE);
-			gstate_c.spline_num_points_u = sp_ucount;
-=======
 		if (gstate_c.spline_num_points_u != surface.num_points_u) {
 			gstate_c.Dirty(DIRTY_BEZIERSPLINE);
 			gstate_c.spline_num_points_u = surface.num_points_u;
->>>>>>> cbf735e2
 		}
 	}
 
